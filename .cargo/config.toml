[alias]
<<<<<<< HEAD
=======
license = "dd-rust-license-tool check"
>>>>>>> c3604334
format = "fmt --all && clippy --workspace --all-features --fix"
license = "bundle-licenses --format yaml --output LICENSE-3rdparty.yml"
<|MERGE_RESOLUTION|>--- conflicted
+++ resolved
@@ -1,7 +1,3 @@
 [alias]
-<<<<<<< HEAD
-=======
 license = "dd-rust-license-tool check"
->>>>>>> c3604334
 format = "fmt --all && clippy --workspace --all-features --fix"
-license = "bundle-licenses --format yaml --output LICENSE-3rdparty.yml"
