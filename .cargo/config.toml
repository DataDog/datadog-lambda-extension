[alias]
license = "dd-rust-license-tool check"
<<<<<<< HEAD
format = "fmt --all && clippy --workspace --all-features --fix"
=======
format = "fmt --all && clippy --workspace --all-features --fix"

# libddwaf's bindgen uses `clang-sys` which by default dynamically opens
# `libclang.so`; however this is not supported on Alpine Linux (the usual musl
# target).
# Enabling the `static` feature of `bindgen`/`clang-sys` creates additional
# build requirements (`libLLVM.a`), which Alpine's `llvm-static` does not
# provide (it has its content presented as many `libLLVM*.a` files). Disabling
# statically linking to the C runtime alleviates this issue, but can result in
# `proc-macro` not being usable; which notably causes doc tests to fail with
# a big linker error.
[target.aarch64-unknown-linux-musl]
rustflags = ["-C", "target-feature=-crt-static"]
[target.x86_64-unknown-linux-musl]
rustflags = ["-C", "target-feature=-crt-static"]
>>>>>>> 9f4016e3
<|MERGE_RESOLUTION|>--- conflicted
+++ resolved
@@ -1,8 +1,5 @@
 [alias]
 license = "dd-rust-license-tool check"
-<<<<<<< HEAD
-format = "fmt --all && clippy --workspace --all-features --fix"
-=======
 format = "fmt --all && clippy --workspace --all-features --fix"
 
 # libddwaf's bindgen uses `clang-sys` which by default dynamically opens
@@ -17,5 +14,4 @@
 [target.aarch64-unknown-linux-musl]
 rustflags = ["-C", "target-feature=-crt-static"]
 [target.x86_64-unknown-linux-musl]
-rustflags = ["-C", "target-feature=-crt-static"]
->>>>>>> 9f4016e3
+rustflags = ["-C", "target-feature=-crt-static"]