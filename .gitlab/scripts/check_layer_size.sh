--- conflicted
+++ resolved
@@ -33,13 +33,8 @@
     exit 1
 fi
 
-<<<<<<< HEAD
-MAX_LAYER_COMPRESSED_SIZE_KB=$(( 24 * 1024)) # 23 MB, amd64 is 22, while arm64 is 20
-MAX_LAYER_UNCOMPRESSED_SIZE_KB=$(( 54 * 1024 )) # 53 MB, amd is 53, while arm64 is 47
-=======
 MAX_LAYER_COMPRESSED_SIZE_KB=$(( $MAX_LAYER_COMPRESSED_SIZE_MB * 1024))
 MAX_LAYER_UNCOMPRESSED_SIZE_KB=$(( $MAX_LAYER_UNCOMPRESSED_SIZE_MB * 1024 ))
->>>>>>> 293c6241
 
 FILE=".layers"/$LAYER_FILE
 FILE_SIZE=$(stat --printf="%s" "$FILE")
