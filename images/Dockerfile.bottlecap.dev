--- conflicted
+++ resolved
@@ -3,11 +3,6 @@
 
 RUN apt-get update && apt-get install -y zip binutils
 
-<<<<<<< HEAD
-# Copy Go Agent from last release
-COPY --from=public.ecr.aws/datadog/lambda-extension:latest /opt/extensions/datadog-agent /datadog-agent-go
-=======
->>>>>>> 5377d6f3
 RUN mkdir /extensions
 WORKDIR /extensions
 
