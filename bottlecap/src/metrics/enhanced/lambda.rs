use super::constants::{self, BASE_LAMBDA_INVOCATION_PRICE};
use super::metric_data;
use crate::proc::proc;
use crate::telemetry::events::ReportMetrics;
use dogstatsd::aggregator::Aggregator;
use dogstatsd::metric;
<<<<<<< HEAD
use std::collections::VecDeque;
=======
use dogstatsd::metric::{Metric, MetricValue};
>>>>>>> c82d98f5
use std::env::consts::ARCH;
use std::sync::{Arc, Mutex};
use tracing::{debug, error};

pub struct Lambda {
    pub aggregator: Arc<Mutex<Aggregator>>,
    pub config: Arc<crate::config::Config>, 
    enhanced_metric_data: VecDeque<Vec<Box<dyn metric_data::EnhancedMetricData>>>,
}

impl Lambda {
    #[must_use]
    pub fn new(aggregator: Arc<Mutex<Aggregator>>, config: Arc<crate::config::Config>) -> Lambda {
        Lambda { aggregator, config, enhanced_metric_data: VecDeque::new()}
    }

    pub fn increment_invocation_metric(&self) {
        self.increment_metric(constants::INVOCATIONS_METRIC);
    }

    pub fn increment_errors_metric(&self) {
        self.increment_metric(constants::ERRORS_METRIC);
    }

    pub fn increment_timeout_metric(&self) {
        self.increment_metric(constants::TIMEOUTS_METRIC);
    }

    pub fn set_init_duration_metric(&self, init_duration_ms: f64) {
        if !self.config.enhanced_metrics {
            return;
        }
        let metric = Metric::new(
            constants::INIT_DURATION_METRIC.into(),
            MetricValue::distribution(init_duration_ms * constants::MS_TO_SEC),
            None,
        );

        if let Err(e) = self
            .aggregator
            .lock()
            .expect("lock poisoned")
            .insert(metric)
        {
            error!("failed to insert metric: {}", e);
        }
    }

    fn increment_metric(&self, metric_name: &str) {
        if !self.config.enhanced_metrics {
            return;
        }
        let metric = Metric::new(metric_name.into(), MetricValue::distribution(1f64), None);
        if let Err(e) = self
            .aggregator
            .lock()
            .expect("lock poisoned")
            .insert(metric)
        {
            error!("failed to insert metric: {}", e);
        }
    }

    pub fn set_runtime_duration_metric(&self, duration_ms: f64) {
        if !self.config.enhanced_metrics {
            return;
        }
        let metric = Metric::new(
            constants::RUNTIME_DURATION_METRIC.into(),
            MetricValue::distribution(duration_ms),
            // Datadog expects this value as milliseconds, not seconds
            None,
        );
        if let Err(e) = self
            .aggregator
            .lock()
            .expect("lock poisoned")
            .insert(metric)
        {
            error!("failed to insert runtime duration metric: {}", e);
        }
    }

    pub fn set_post_runtime_duration_metric(&self, duration_ms: f64) {
        if !self.config.enhanced_metrics {
            return;
        }
        let metric = metric::Metric::new(
            constants::POST_RUNTIME_DURATION_METRIC.into(),
            MetricValue::distribution(duration_ms),
            // Datadog expects this value as milliseconds, not seconds
            None,
        );
        if let Err(e) = self
            .aggregator
            .lock()
            .expect("lock poisoned")
            .insert(metric)
        {
            error!("failed to insert post runtime duration metric: {}", e);
        }
    }

    fn calculate_estimated_cost_usd(billed_duration_ms: u64, memory_size_mb: u64) -> f64 {
        let gb_seconds = (billed_duration_ms as f64 * constants::MS_TO_SEC)
            * (memory_size_mb as f64 / constants::MB_TO_GB);

        let price_per_gb = match ARCH {
            "x86_64" => constants::X86_LAMBDA_PRICE_PER_GB_SECOND,
            "aarch64" => constants::ARM_LAMBDA_PRICE_PER_GB_SECOND,
            _ => {
                error!("unsupported architecture: {}", ARCH);
                return 0.0;
            }
        };

        ((BASE_LAMBDA_INVOCATION_PRICE + (gb_seconds * price_per_gb)) * 1e12).round() / 1e12
    }

    pub fn set_report_log_metrics(&self, metrics: &ReportMetrics) {
        if !self.config.enhanced_metrics {
            return;
        }
        let mut aggr: std::sync::MutexGuard<Aggregator> =
            self.aggregator.lock().expect("lock poisoned");
        let metric = metric::Metric::new(
            constants::DURATION_METRIC.into(),
            MetricValue::distribution(metrics.duration_ms * constants::MS_TO_SEC),
            None,
        );
        if let Err(e) = aggr.insert(metric) {
            error!("failed to insert duration metric: {}", e);
        }
        let metric = metric::Metric::new(
            constants::BILLED_DURATION_METRIC.into(),
            MetricValue::distribution(metrics.billed_duration_ms as f64 * constants::MS_TO_SEC),
            None,
        );
        if let Err(e) = aggr.insert(metric) {
            error!("failed to insert billed duration metric: {}", e);
        }
        let metric = metric::Metric::new(
            constants::MAX_MEMORY_USED_METRIC.into(),
            MetricValue::distribution(metrics.max_memory_used_mb as f64),
            None,
        );
        if let Err(e) = aggr.insert(metric) {
            error!("failed to insert max memory used metric: {}", e);
        }
        let metric = metric::Metric::new(
            constants::MEMORY_SIZE_METRIC.into(),
            MetricValue::distribution(metrics.memory_size_mb as f64),
            None,
        );
        if let Err(e) = aggr.insert(metric) {
            error!("failed to insert memory size metric: {}", e);
        }

        let cost_usd =
            Self::calculate_estimated_cost_usd(metrics.billed_duration_ms, metrics.memory_size_mb);
        let metric = metric::Metric::new(
            constants::ESTIMATED_COST_METRIC.into(),
            MetricValue::distribution(cost_usd),
            None,
        );
        if let Err(e) = aggr.insert(metric) {
            error!("failed to insert estimated cost metric: {}", e);
        }
    }

    pub fn collect_enhanced_metric_offsets(&mut self) {
        if !self.config.enhanced_metrics {
            return;
        }
        
        let mut offsets: Vec<Box<dyn metric_data::EnhancedMetricData>> = Vec::new();

        if let Ok(data) = proc::get_network_data() {
            let network_data = metric_data::NetworkEnhancedMetricData { offset: data };
            offsets.push(Box::new(network_data));
        }

        self.enhanced_metric_data.push_back(offsets);
    }

    pub fn send_enhanced_metrics(&mut self) {
        if !self.config.enhanced_metrics {
            return;
        }

        let mut aggr: std::sync::MutexGuard<Aggregator> = self.aggregator.lock().expect("lock poisoned");

        if let Some(metric_data) = self.enhanced_metric_data.pop_front() {
            for metric in metric_data {
                metric.send_metrics(&mut aggr);
            }
        } else {
            debug!("Failed to send enhanced metrics");
        }
    }
}

#[cfg(test)]
#[allow(clippy::unwrap_used)]
mod tests {
    use metric_data::NetworkEnhancedMetricData;

    use super::*;
<<<<<<< HEAD
    use crate::{config, proc::proc::NetworkData};
=======
    use crate::config;
    use dogstatsd::metric::EMPTY_TAGS;
>>>>>>> c82d98f5
    const PRECISION: f64 = 0.000_000_01;

    fn setup() -> (Arc<Mutex<Aggregator>>, Arc<config::Config>) {
        let config = Arc::new(config::Config {
            service: Some("test-service".to_string()),
            tags: Some("test:tags".to_string()),
            ..config::Config::default()
        });

        (
            Arc::new(Mutex::new(
                Aggregator::new(EMPTY_TAGS, 1024).expect("failed to create aggregator"),
            )),
            config,
        )
    }

    fn assert_sketch(aggregator_mutex: &Mutex<Aggregator>, metric_id: &str, value: f64) {
        let aggregator = aggregator_mutex.lock().unwrap();
        if let Some(e) = aggregator.get_entry_by_id(metric_id.into(), &None) {
            let metric = e.value.get_sketch().unwrap();
            assert!((metric.max().unwrap() - value).abs() < PRECISION);
            assert!((metric.min().unwrap() - value).abs() < PRECISION);
            assert!((metric.sum().unwrap() - value).abs() < PRECISION);
            assert!((metric.avg().unwrap() - value).abs() < PRECISION);
        } else {
            panic!("{}", format!("{metric_id} not found"));
        }
    }

    #[test]
    #[allow(clippy::float_cmp)]
    fn test_increment_invocation_metric() {
        let (metrics_aggr, my_config) = setup();
        let lambda = Lambda::new(metrics_aggr.clone(), my_config);
        lambda.increment_invocation_metric();

        assert_sketch(&metrics_aggr, constants::INVOCATIONS_METRIC, 1f64);
    }

    #[test]
    #[allow(clippy::float_cmp)]
    fn test_increment_errors_metric() {
        let (metrics_aggr, my_config) = setup();
        let lambda = Lambda::new(metrics_aggr.clone(), my_config);
        lambda.increment_errors_metric();

        assert_sketch(&metrics_aggr, constants::ERRORS_METRIC, 1f64);
    }

    #[test]
    fn test_disabled() {
        let (metrics_aggr, no_config) = setup();
        let my_config = Arc::new(config::Config {
            enhanced_metrics: false,
            ..no_config.as_ref().clone()
        });
        let lambda = Lambda::new(metrics_aggr.clone(), my_config);
        lambda.increment_invocation_metric();
        lambda.increment_errors_metric();
        lambda.increment_timeout_metric();
        lambda.set_init_duration_metric(100.0);
        lambda.set_runtime_duration_metric(100.0);
        lambda.set_post_runtime_duration_metric(100.0);
        lambda.set_report_log_metrics(&ReportMetrics {
            duration_ms: 100.0,
            billed_duration_ms: 100,
            max_memory_used_mb: 128,
            memory_size_mb: 256,
            init_duration_ms: Some(50.0),
            restore_duration_ms: None,
        });
        let aggr = metrics_aggr.lock().expect("lock poisoned");
        assert!(aggr
            .get_entry_by_id(constants::INVOCATIONS_METRIC.into(), &None)
            .is_none());
        assert!(aggr
            .get_entry_by_id(constants::ERRORS_METRIC.into(), &None)
            .is_none());
        assert!(aggr
            .get_entry_by_id(constants::TIMEOUTS_METRIC.into(), &None)
            .is_none());
        assert!(aggr
            .get_entry_by_id(constants::INIT_DURATION_METRIC.into(), &None)
            .is_none());
        assert!(aggr
            .get_entry_by_id(constants::RUNTIME_DURATION_METRIC.into(), &None)
            .is_none());
        assert!(aggr
            .get_entry_by_id(constants::POST_RUNTIME_DURATION_METRIC.into(), &None)
            .is_none());
        assert!(aggr
            .get_entry_by_id(constants::DURATION_METRIC.into(), &None)
            .is_none());
        assert!(aggr
            .get_entry_by_id(constants::BILLED_DURATION_METRIC.into(), &None)
            .is_none());
        assert!(aggr
            .get_entry_by_id(constants::MAX_MEMORY_USED_METRIC.into(), &None)
            .is_none());
        assert!(aggr
            .get_entry_by_id(constants::MEMORY_SIZE_METRIC.into(), &None)
            .is_none());
        assert!(aggr
            .get_entry_by_id(constants::ESTIMATED_COST_METRIC.into(), &None)
            .is_none());
    }

    #[test]
    fn test_set_report_log_metrics() {
        let (metrics_aggr, my_config) = setup();
        let lambda = Lambda::new(metrics_aggr.clone(), my_config);
        let report_metrics = ReportMetrics {
            duration_ms: 100.0,
            billed_duration_ms: 100,
            max_memory_used_mb: 128,
            memory_size_mb: 256,
            init_duration_ms: Some(50.0),
            restore_duration_ms: None,
        };
        lambda.set_report_log_metrics(&report_metrics);

        assert_sketch(&metrics_aggr, constants::DURATION_METRIC, 0.1);
        assert_sketch(&metrics_aggr, constants::BILLED_DURATION_METRIC, 0.1);

        assert_sketch(&metrics_aggr, constants::MAX_MEMORY_USED_METRIC, 128.0);
        assert_sketch(&metrics_aggr, constants::MEMORY_SIZE_METRIC, 256.0);
    }

    #[test]
    fn test_set_network_enhanced_metrics() {
        let (metrics_aggr, my_config) = setup();
        let lambda = Lambda::new(metrics_aggr.clone(), my_config);

        let network_data_offset = NetworkData { rx_bytes: 180.0, tx_bytes: 254.0 };
        let network_data = NetworkEnhancedMetricData { offset: network_data_offset };

        network_data.generate_metrics(20180.0, 75000.0, &mut lambda.aggregator.lock().expect("lock poisoned"));

        assert_sketch(&metrics_aggr, constants::RX_BYTES_METRIC, 20000.0);
        assert_sketch(&metrics_aggr, constants::TX_BYTES_METRIC, 74746.0);
        assert_sketch(&metrics_aggr, constants::TOTAL_NETWORK_METRIC, 94746.0);
    }
}<|MERGE_RESOLUTION|>--- conflicted
+++ resolved
@@ -4,11 +4,8 @@
 use crate::telemetry::events::ReportMetrics;
 use dogstatsd::aggregator::Aggregator;
 use dogstatsd::metric;
-<<<<<<< HEAD
 use std::collections::VecDeque;
-=======
 use dogstatsd::metric::{Metric, MetricValue};
->>>>>>> c82d98f5
 use std::env::consts::ARCH;
 use std::sync::{Arc, Mutex};
 use tracing::{debug, error};
@@ -217,12 +214,9 @@
     use metric_data::NetworkEnhancedMetricData;
 
     use super::*;
-<<<<<<< HEAD
     use crate::{config, proc::proc::NetworkData};
-=======
     use crate::config;
     use dogstatsd::metric::EMPTY_TAGS;
->>>>>>> c82d98f5
     const PRECISION: f64 = 0.000_000_01;
 
     fn setup() -> (Arc<Mutex<Aggregator>>, Arc<config::Config>) {
