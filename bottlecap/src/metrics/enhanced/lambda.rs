use super::constants::{self, BASE_LAMBDA_INVOCATION_PRICE};
use crate::metrics::aggregator::Aggregator;
use crate::metrics::{errors, metric};
use crate::telemetry::events::ReportMetrics;
use std::env::consts::ARCH;
use std::sync::{Arc, Mutex};
use tracing::error;

pub struct Lambda {
    pub aggregator: Arc<Mutex<Aggregator<1024>>>,
}

impl Lambda {
    #[must_use]
    pub fn new(aggregator: Arc<Mutex<Aggregator<1024>>>) -> Lambda {
        Lambda { aggregator }
    }

    pub fn increment_invocation_metric(&self) -> Result<(), errors::Insert> {
        self.increment_metric(constants::INVOCATIONS_METRIC)
    }

    pub fn increment_errors_metric(&self) -> Result<(), errors::Insert> {
        self.increment_metric(constants::ERRORS_METRIC)
    }

    pub fn increment_timeout_metric(&self) -> Result<(), errors::Insert> {
        self.increment_metric(constants::TIMEOUTS_METRIC)
    }

    pub fn set_init_duration_metric(&self, init_duration_ms: f64) -> Result<(), errors::Insert> {
        let metric = metric::Metric::new(
            constants::INIT_DURATION_METRIC.into(),
            metric::Type::Distribution,
            (init_duration_ms * constants::MS_TO_SEC).to_string().into(),
            None,
        );
        self.aggregator
            .lock()
            .expect("lock poisoned")
            .insert(&metric)
    }

    fn increment_metric(&self, metric_name: &str) -> Result<(), errors::Insert> {
        let metric = metric::Metric::new(
            metric_name.into(),
            metric::Type::Distribution,
            "1".into(),
            None,
        );
        self.aggregator
            .lock()
            .expect("lock poisoned")
            .insert(&metric)
    }

    pub fn set_runtime_duration_metric(&self, duration_ms: f64) {
        let metric = metric::Metric::new(
            constants::RUNTIME_DURATION_METRIC.into(),
            metric::Type::Distribution,
            // Datadog expects this value as milliseconds, not seconds
            duration_ms.to_string().into(),
            None,
        );
        if let Err(e) = self
            .aggregator
            .lock()
            .expect("lock poisoned")
            .insert(&metric)
        {
            error!("failed to insert runtime duration metric: {}", e);
        }
    }

    pub fn set_post_runtime_duration_metric(&self, duration_ms: f64) {
        let metric = metric::Metric::new(
            constants::POST_RUNTIME_DURATION_METRIC.into(),
            metric::Type::Distribution,
            // Datadog expects this value as milliseconds, not seconds
            duration_ms.to_string().into(),
            None,
        );
        if let Err(e) = self
            .aggregator
            .lock()
            .expect("lock poisoned")
            .insert(&metric)
        {
            error!("failed to insert post runtime duration metric: {}", e);
        }
    }

    fn calculate_estimated_cost_usd(billed_duration_ms: u64, memory_size_mb: u64) -> f64 {
        let gb_seconds = (billed_duration_ms as f64 * constants::MS_TO_SEC)
            * (memory_size_mb as f64 / constants::MB_TO_GB);

        let price_per_gb = match ARCH {
            "x86_64" => constants::X86_LAMBDA_PRICE_PER_GB_SECOND,
            "aarch64" => constants::ARM_LAMBDA_PRICE_PER_GB_SECOND,
            _ => {
                error!("unsupported architecture: {}", ARCH);
                return 0.0;
            }
        };

        ((BASE_LAMBDA_INVOCATION_PRICE + (gb_seconds * price_per_gb)) * 1e12).round() / 1e12
    }

    pub fn set_report_log_metrics(&self, metrics: &ReportMetrics) {
        let mut aggr: std::sync::MutexGuard<Aggregator<1024>> =
            self.aggregator.lock().expect("lock poisoned");
        let metric = metric::Metric::new(
            constants::DURATION_METRIC.into(),
            metric::Type::Distribution,
            (metrics.duration_ms * constants::MS_TO_SEC)
                .to_string()
                .into(),
            None,
        );
        if let Err(e) = aggr.insert(&metric) {
            error!("failed to insert duration metric: {}", e);
        }
        let metric = metric::Metric::new(
            constants::BILLED_DURATION_METRIC.into(),
            metric::Type::Distribution,
            (metrics.billed_duration_ms as f64 * constants::MS_TO_SEC)
                .to_string()
                .into(),
            None,
        );
        if let Err(e) = aggr.insert(&metric) {
            error!("failed to insert billed duration metric: {}", e);
        }
        let metric = metric::Metric::new(
            constants::MAX_MEMORY_USED_METRIC.into(),
            metric::Type::Distribution,
            (metrics.max_memory_used_mb as f64).to_string().into(),
            None,
        );
        if let Err(e) = aggr.insert(&metric) {
            error!("failed to insert max memory used metric: {}", e);
        }
        let metric = metric::Metric::new(
            constants::MEMORY_SIZE_METRIC.into(),
            metric::Type::Distribution,
            (metrics.memory_size_mb as f64).to_string().into(),
            None,
        );
        if let Err(e) = aggr.insert(&metric) {
            error!("failed to insert memory size metric: {}", e);
        }
<<<<<<< HEAD
        if let Some(init_duration_ms) = metrics.init_duration_ms {
            let metric = metric::Metric::new(
                constants::INIT_DURATION_METRIC.into(),
                metric::Type::Distribution,
                (init_duration_ms * constants::MS_TO_SEC).to_string().into(),
                None,
            );
            if let Err(e) = aggr.insert(&metric) {
                error!("failed to insert memory size metric: {}", e);
            }
        }

        let cost_usd =
            Self::calculate_estimated_cost_usd(metrics.billed_duration_ms, metrics.memory_size_mb);
        let metric = metric::Metric::new(
            constants::ESTIMATED_COST_METRIC.into(),
            metric::Type::Distribution,
            cost_usd.to_string().into(),
            None,
        );
        if let Err(e) = aggr.insert(&metric) {
            error!("failed to insert estimated cost metric: {}", e);
        }
=======
>>>>>>> d2619947
    }
}

#[cfg(test)]
mod tests {
    use super::*;
    use crate::config;
    use crate::tags::provider;
    use crate::LAMBDA_RUNTIME_SLUG;
    use std::collections::hash_map::HashMap;

    fn setup() -> Arc<Mutex<Aggregator<1024>>> {
        let config = Arc::new(config::Config {
            service: Some("test-service".to_string()),
            tags: Some("test:tags".to_string()),
            ..config::Config::default()
        });
        let tags_provider = Arc::new(provider::Provider::new(
            Arc::clone(&config),
            LAMBDA_RUNTIME_SLUG.to_string(),
            &HashMap::new(),
        ));
        Arc::new(Mutex::new(
            Aggregator::<1024>::new(tags_provider.clone()).expect("failed to create aggregator"),
        ))
    }

    #[test]
    fn test_increment_invocation_metric() {
        let metrics_aggr = setup();
        let lambda = Lambda::new(metrics_aggr.clone());
        lambda.increment_invocation_metric().unwrap();
        let pbuf = metrics_aggr
            .lock()
            .expect("lock poisoned")
            .distributions_to_protobuf();
        let _ = pbuf.sketches().iter().map(|sketch| {
            assert_eq!(sketch.metric, constants::INVOCATIONS_METRIC.into());
        });
    }

    #[test]
    fn test_increment_errors_metric() {
        let metrics_aggr = setup();
        let lambda = Lambda::new(metrics_aggr.clone());
        lambda.increment_errors_metric().unwrap();
        let pbuf = metrics_aggr
            .lock()
            .expect("lock poisoned")
            .distributions_to_protobuf();
        let _ = pbuf.sketches().iter().map(|sketch| {
            assert_eq!(sketch.metric, constants::ERRORS_METRIC.into());
        });
    }

    #[test]
    fn test_set_report_log_metrics() {
        let metrics_aggr = setup();
        let lambda = Lambda::new(metrics_aggr.clone());
        let report_metrics = ReportMetrics {
            duration_ms: 100.0,
            billed_duration_ms: 100,
            max_memory_used_mb: 128,
            memory_size_mb: 256,
            init_duration_ms: Some(50.0),
            restore_duration_ms: None,
        };
        lambda.set_report_log_metrics(&report_metrics);
        let mut aggr = metrics_aggr.lock().expect("lock poisoned");

        let mut ms_sketch = ddsketch_agent::DDSketch::default();
        ms_sketch.insert(0.1);
        assert_eq!(
            aggr.get_value_by_id(constants::DURATION_METRIC.into(), None)
                .unwrap(),
            ms_sketch
        );
        assert_eq!(
            aggr.get_value_by_id(constants::BILLED_DURATION_METRIC.into(), None)
                .unwrap(),
            ms_sketch
        );
        let mut mem_used_sketch = ddsketch_agent::DDSketch::default();
        mem_used_sketch.insert(128.0);
        assert_eq!(
            aggr.get_value_by_id(constants::MAX_MEMORY_USED_METRIC.into(), None)
                .unwrap(),
            mem_used_sketch
        );
        let mut max_mem_sketch = ddsketch_agent::DDSketch::default();
        max_mem_sketch.insert(256.0);
        assert_eq!(
            aggr.get_value_by_id(constants::MEMORY_SIZE_METRIC.into(), None)
                .unwrap(),
            max_mem_sketch
        );
    }
}<|MERGE_RESOLUTION|>--- conflicted
+++ resolved
@@ -149,32 +149,6 @@
         if let Err(e) = aggr.insert(&metric) {
             error!("failed to insert memory size metric: {}", e);
         }
-<<<<<<< HEAD
-        if let Some(init_duration_ms) = metrics.init_duration_ms {
-            let metric = metric::Metric::new(
-                constants::INIT_DURATION_METRIC.into(),
-                metric::Type::Distribution,
-                (init_duration_ms * constants::MS_TO_SEC).to_string().into(),
-                None,
-            );
-            if let Err(e) = aggr.insert(&metric) {
-                error!("failed to insert memory size metric: {}", e);
-            }
-        }
-
-        let cost_usd =
-            Self::calculate_estimated_cost_usd(metrics.billed_duration_ms, metrics.memory_size_mb);
-        let metric = metric::Metric::new(
-            constants::ESTIMATED_COST_METRIC.into(),
-            metric::Type::Distribution,
-            cost_usd.to_string().into(),
-            None,
-        );
-        if let Err(e) = aggr.insert(&metric) {
-            error!("failed to insert estimated cost metric: {}", e);
-        }
-=======
->>>>>>> d2619947
     }
 }
 
