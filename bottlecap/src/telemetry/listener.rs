use crate::telemetry::events::TelemetryEvent;

use std::collections::HashMap;
use std::error::Error;
<<<<<<< HEAD
use tokio::io::{AsyncReadExt, AsyncWriteExt};
use tokio::net::{TcpListener, TcpStream};
use tokio::sync::mpsc::Sender;
=======
use std::sync::mpsc::Sender;
use std::{
    io::{Read, Write},
    net::{TcpListener, TcpStream},
};
>>>>>>> db16349d

use tracing::{debug, error};

pub struct HttpRequestParser {
    headers: HashMap<String, String>,
    body: String,
}

const CR: u8 = b'\r';
const LR: u8 = b'\n';
/// It is guaranteed that the headers will be less than 256 bytes.
const HEADERS_BUFFER_SIZE: usize = 256;

impl HttpRequestParser {
    /// Create a `HttpRequestParser` from passed `TcpStream`
    ///
    /// # Errors
    ///
<<<<<<< HEAD
    /// Function will fail if parsing of headers or body in `buf` fail.
    pub fn from_buf(buf: &[u8]) -> Result<HttpRequestParser, String> {
=======
    /// Function will error if the stream cannot be read from.
    ///
    /// It will also error if the headers cannot be parsed.
    ///
    /// Or if the body cannot be parsed.
    pub fn from_stream(mut stream: &TcpStream) -> Result<HttpRequestParser, Box<dyn Error>> {
        stream.set_nonblocking(true)?;
>>>>>>> db16349d
        let mut parser = HttpRequestParser {
            headers: HashMap::new(),
            body: String::new(),
        };

        let mut headers_buf = [0u8; HEADERS_BUFFER_SIZE];
        loop {
            match stream.read(&mut headers_buf) {
                Ok(_) => {}
                Err(ref e) if e.kind() == std::io::ErrorKind::WouldBlock => {
                    continue;
                }
                Err(e) => {
                    error!("Error reading from stream: {}", e);
                }
            }

            let _ = parser.parse_headers(&headers_buf);
            if parser.headers.contains_key("content-length") {
                break;
            }
        }

        let body_start_index = parser.parse_headers(&headers_buf)?;
        let content_length = parser
            .headers
            .get("content-length")
            .expect("infallible")
            .parse::<usize>()?;
        let body_bytes_read = headers_buf.len() - body_start_index;
        let missing_body_lenght = content_length - body_bytes_read;
        let mut body_buf = vec![0u8; missing_body_lenght];

        stream.read_exact(&mut body_buf)?;

        let total_bytes_read = headers_buf.len() + missing_body_lenght;
        let mut buf = vec![0u8; total_bytes_read];
        buf[..headers_buf.len()].copy_from_slice(&headers_buf);
        buf[headers_buf.len()..].copy_from_slice(&body_buf);

        parser.parse_body(&buf, body_start_index)?;

        Ok(parser)
    }

    fn parse_headers(&mut self, buf: &[u8]) -> Result<usize, String> {
        let mut last_start = 0;
        let mut i = 0;

        // Ignore method, path, and protocol
        // i + 1 because we are checking next character always
        while i + 1 < buf.len() {
            // '\n\r' indicate the end of every line, the first line
            // is always method, path, and protocol.
            if buf[i] == CR && buf[i + 1] == LR {
                // i + 2 to skip '\n\r' on the next iteration
                last_start = i + 2;
                break;
            }
            i += 1;
        }

        // Parse headers
        i = last_start;
        while i < buf.len() {
            // Here we've reached end of one header
            if buf[i] == CR && buf[i + 1] == LR {
                // Slice the header from the buffer, not using i+1
                // because we don't want to include '\r\n' in the value
                let header = std::str::from_utf8(&buf[last_start..i]).map_err(|e| e.to_string())?;
                let mut header_parts = header.split(": ");

                if let (Some(key), Some(value)) = (header_parts.next(), header_parts.next()) {
                    self.headers
                        .insert(key.to_string().to_lowercase(), value.to_string());
                } else {
                    error!("Error parsing header, skipping it: {}", header);
                }

                // Check if we reached the end of the headers
                // i + 3 because we are checking next 3 characters, '\r\n\r\n'
                // This indicates the end of the headers, and the start of the body
                if i + 3 < buf.len() && buf[i + 2] == CR && buf[i + 3] == LR {
                    // Set our last_start so we can parse the body
                    last_start = i + 4;
                    break;
                }

                // Skip '\r\n' to start parsing the next header
                last_start = i + 2;
                i = last_start;
                continue;
            }
            i += 1;
        }

        Ok(last_start)
    }

    fn parse_body(&mut self, buf: &[u8], start_index: usize) -> Result<(), String> {
        let content_length = match self.headers.get("content-length") {
            Some(length) => length.parse::<usize>().map_err(|e| e.to_string())?,
            None => return Err("content-length header not found".to_string()),
        };

        let end_index = start_index + content_length;

        if end_index > buf.len() {
            return Err("content-length header is greater than the buffer length".to_string());
        }

        self.body = std::str::from_utf8(&buf[start_index..end_index])
            .map_err(|e| e.to_string())?
            .to_string();

        Ok(())
    }
}

#[allow(clippy::module_name_repetitions)]
pub struct TelemetryListener {
    event_bus: Sender<events::Event>,
    cancel_token: tokio_util::sync::CancellationToken,
    listener: TcpListener,
}

pub struct TelemetryListenerConfig {
    pub host: String,
    pub port: u16,
}

impl TelemetryListener {
    /// Run the `TelemetryListener`
    ///
    /// # Errors
    ///
    /// Function will error if the passed address cannot be bound.
    pub async fn new(
        config: &TelemetryListenerConfig,
<<<<<<< HEAD
        event_bus: Sender<events::Event>,
        cancel_token: tokio_util::sync::CancellationToken,
    ) -> Result<TelemetryListener, String> {
        let addr = format!("{}:{}", &config.host, &config.port);
        let listener = TcpListener::bind(addr).await.map_err(|e| e.to_string())?;
=======
        event_bus: Sender<Vec<TelemetryEvent>>,
    ) -> Result<TelemetryListener, Box<dyn Error>> {
        let addr = format!("{}:{}", &config.host, &config.port);
        let listener = TcpListener::bind(addr)?;
>>>>>>> db16349d

        Ok(TelemetryListener {
            event_bus,
            listener,
            cancel_token,
        })
    }

    pub async fn spin(self) {
        loop {
            match self.listener.accept().await {
                Ok((mut stream, _)) => {
                    debug!("Received a Telemetry API connection");

<<<<<<< HEAD
                    let cloned_event_bus = self.event_bus.clone();
                    let cancel_token_clone = self.cancel_token.clone();
                    tokio::spawn(async move {
                        let buf = vec![0; 256 * 1024];
                        let r = Self::handle_stream(
                            &mut stream,
                            buf,
                            cloned_event_bus,
                            cancel_token_clone,
                        )
                        .await;
                        if let Err(e) = Self::acknowledge_request(stream, r).await {
                            error!("Error acknowledging Telemetry request: {:?}", e);
                        } else {
                            debug!("ASTUYVE Telemetry request acknowledged");
                        }
                    });
                }
                Err(e) => {
                    error!("Error accepting connection: {:?}", e);
=======
                    let cloned_event_bus = event_bus.clone();
                    if let Ok(stream) = stream {
                        std::thread::spawn(move || {
                            let r = Self::handle_stream(&stream, cloned_event_bus);
                            if let Err(e) = Self::acknowledge_request(stream, r) {
                                error!("Error acknowledging Telemetry request: {:?}", e);
                            }
                        });
                    } else {
                        error!("Error accepting connection");
                    }
>>>>>>> db16349d
                }
            }
        }
    }

<<<<<<< HEAD
    async fn handle_stream(
        stream: &mut TcpStream,
        mut buf: Vec<u8>,
        event_bus: Sender<events::Event>,
        cancel_token: tokio_util::sync::CancellationToken,
    ) -> Result<(), String> {
        // Read into buffer
        loop {
            tokio::select! {
                _ = cancel_token.cancelled() => {
                    return Ok(());
                }
                _ = stream.read(&mut buf) => {
                    let p = HttpRequestParser::from_buf(&buf)?;
                    let telemetry_events: Vec<TelemetryEvent> = serde_json::from_str(&p.body).map_err(|e| e.to_string())?;
                    for event in telemetry_events {
                        error!("ASTUYVE sending telemetry event to main thread: {:?}", event);
                        if let Err(e) = event_bus.send(events::Event::Telemetry(event)).await {
                            error!("Error sending Telemetry event to the event bus: {}", e);
                        }
                    }
                }
            }
=======
    fn handle_stream(
        stream: &TcpStream,
        event_bus: Sender<Vec<TelemetryEvent>>,
    ) -> Result<(), Box<dyn Error>> {
        let p = HttpRequestParser::from_stream(stream)?;
        let telemetry_events: Vec<TelemetryEvent> = serde_json::from_str(&p.body)?;
        if let Err(e) = event_bus.send(telemetry_events) {
            error!(
                "Error sending Telemetry events to the Logs Agent event bus: {}",
                e
            );
>>>>>>> db16349d
        }
    }

    #[allow(clippy::unused_io_amount)]
    async fn acknowledge_request(
        mut stream: TcpStream,
        request: Result<(), String>,
    ) -> Result<(), String> {
        match request {
            Ok(()) => {
                let _ = stream.write(b"HTTP/1.1 200 OK\r\n\r\n").await;
            }
            Err(_) => {
                let _ = stream.write(b"HTTP/1.1 400 Bad Request\r\n\r\n").await;
            }
        }
        Ok(())
    }
}

#[cfg(test)]
mod tests {
    use std::thread;

    use chrono::DateTime;

    use crate::telemetry::events::{InitPhase, InitType, TelemetryRecord};

    use super::*;

    #[test]
    fn test_parse_headers() {
        let mut parser = HttpRequestParser {
            headers: HashMap::new(),
            body: String::new(),
        };
        let buf = b"GET /path HTTP/1.1\r\nContent-Length: 10\r\nHeader1: Value1\r\n\r\n";
        let result = parser.parse_headers(buf);
        assert!(result.is_ok());
        assert_eq!(parser.headers.len(), 2);
        assert_eq!(
            parser.headers.get("content-length"),
            Some(&"10".to_string())
        );
        assert_eq!(parser.headers.get("header1"), Some(&"Value1".to_string()));
    }

    #[test]
    #[should_panic(expected = "content-length header not found")]
    fn test_parse_headers_no_content_length() {
        let mut parser = HttpRequestParser {
            headers: HashMap::new(),
            body: String::new(),
        };
        let buf = b"GET /path HTTP/1.1\r\nHeader1: Value1\r\n\r\n";
        let body_start_index = parser.parse_headers(buf).unwrap();
        parser.parse_body(buf, body_start_index).unwrap();
    }

    #[test]
    #[should_panic(expected = "content-length header is greater than the buffer length")]
    fn test_parse_headers_wrong_content_length() {
        let mut parser = HttpRequestParser {
            headers: HashMap::new(),
            body: String::new(),
        };
        let buf =
            b"GET /path HTTP/1.1\r\nContent-Length: 56\r\nHeader1: Value1\r\n\r\nHello, World!";
        let body_start_index = parser.parse_headers(buf).unwrap();
        parser.parse_body(buf, body_start_index).unwrap();
    }

    #[test]
    #[should_panic(
        expected = "called `Result::unwrap()` on an `Err` value: ParseIntError { kind: InvalidDigit }"
    )]
    fn test_parse_headers_invalid_content_length() {
        let mut parser = HttpRequestParser {
            headers: HashMap::new(),
            body: String::new(),
        };
        let buf = b"GET /path HTTP/1.1\r\nContent-Length: Bottlecap!\r\nHeader1: Value1\r\n\r\nHello, World!";
        let body_start_index = parser.parse_headers(buf).unwrap();
        parser.parse_body(buf, body_start_index).unwrap();
    }

    #[test]
    fn test_parse_body() {
        let mut parser = HttpRequestParser {
            headers: HashMap::new(),
            body: String::new(),
        };
        parser
            .headers
            .insert("content-length".to_string(), "13".to_string());
        let buf = b"Hello, World!";
        let result = parser.parse_body(buf, 0);
        assert!(result.is_ok());
        assert_eq!(parser.body, "Hello, World!".to_string());
    }

    fn get_stream(data: Vec<u8>) -> TcpStream {
        let listener = TcpListener::bind("127.0.0.1:0").unwrap();
        let addr = listener.local_addr().unwrap();

        let (tx, rx) = std::sync::mpsc::channel();
        thread::spawn(move || {
            let (mut stream, _) = listener.accept().unwrap();
            stream.write_all(&data).unwrap();
            tx.send(()).unwrap(); // Signal that the request has been sent
        });

        let stream = TcpStream::connect(addr).unwrap();
        rx.recv().unwrap(); // Wait for the signal from the spawned thread

        stream
    }

<<<<<<< HEAD
    #[tokio::test]
    async fn test_handle_stream() {
        let mut stream = MockTcpStream {
            data: "POST /path HTTP/1.1\r\nContent-Length: 335\r\nHeader1: Value1\r\n\r\n[{\"time\":\"2024-04-25T17:35:59.944Z\",\"type\":\"platform.initStart\",\"record\":{\"initializationType\":\"on-demand\",\"phase\":\"init\",\"runtimeVersion\":\"nodejs:20.v22\",\"runtimeVersionArn\":\"arn:aws:lambda:us-east-1::runtime:da57c20c4b965d5b75540f6865a35fc8030358e33ec44ecfed33e90901a27a72\",\"functionName\":\"hello-world\",\"functionVersion\":\"$LATEST\"}}]".to_string().into_bytes(),
        };
        let (tx, mut rx) = tokio::sync::mpsc::channel(3);
        let buf = vec![0; 262_144];
        let result = TelemetryListener::handle_stream(&mut stream, buf, tx).await;
        let event = rx.recv().await.expect("No events received");
        let telemetry_event = match event {
            events::Event::Telemetry(te) => te,
            _ => panic!("Expected Telemetry Event"),
        };
=======
    #[test]
    fn test_handle_stream() {
        let stream = get_stream(b"POST /path HTTP/1.1\r\nContent-Length: 335\r\nHeader1: Value1\r\n\r\n[{\"time\":\"2024-04-25T17:35:59.944Z\",\"type\":\"platform.initStart\",\"record\":{\"initializationType\":\"on-demand\",\"phase\":\"init\",\"runtimeVersion\":\"nodejs:20.v22\",\"runtimeVersionArn\":\"arn:aws:lambda:us-east-1::runtime:da57c20c4b965d5b75540f6865a35fc8030358e33ec44ecfed33e90901a27a72\",\"functionName\":\"hello-world\",\"functionVersion\":\"$LATEST\"}}]".to_vec());

        let (tx, rx) = std::sync::mpsc::channel();
        let result = TelemetryListener::handle_stream(&stream, tx);
        let events = rx.recv().expect("No events received");
        let telemetry_event = events.get(0).expect("failed to get event");
>>>>>>> db16349d

        let expected_time = DateTime::parse_from_rfc3339("2024-04-25T17:35:59.944Z").unwrap();
        assert_eq!(telemetry_event.time, expected_time);
        assert_eq!(telemetry_event.record, TelemetryRecord::PlatformInitStart {
            initialization_type: InitType::OnDemand,
            phase: InitPhase::Init,
            runtime_version: Some("nodejs:20.v22".to_string()),
            runtime_version_arn: Some("arn:aws:lambda:us-east-1::runtime:da57c20c4b965d5b75540f6865a35fc8030358e33ec44ecfed33e90901a27a72".to_string()),
        });
        assert!(result.is_ok());
    }

    macro_rules! test_handle_stream_invalid_body {
        ($($name:ident: $value:tt,)*) => {
            $(
                #[tokio::test]
                #[should_panic]
<<<<<<< HEAD
                async fn $name() {
                    let mut stream = MockTcpStream {
                        data: $value.to_string().into_bytes(),
                    };
                    let (tx, _) = tokio::sync::mpsc::channel(4);
                    let buf = vec![0; 256 * 1024];
                    TelemetryListener::handle_stream(&mut stream, buf, tx).await.unwrap()
=======
                fn $name() {
                    let stream = get_stream($value.to_vec());

                    let (tx, _) = std::sync::mpsc::channel();
                    TelemetryListener::handle_stream(&stream, tx).unwrap()
>>>>>>> db16349d
                }
            )*
        }
    }

    test_handle_stream_invalid_body! {
        invalid_json: b"POST /path HTTP/1.1\r\nContent-Length: 13\r\nHeader1: Value1\r\n\r\nHello, World!",
        empty_json: b"POST /path HTTP/1.1\r\nContent-Length: 2\r\nHeader1: Value1\r\n\r\n{}",
        json_array_with_empty_json: b"POST /path HTTP/1.1\r\nContent-Length: 4\r\nHeader1: Value1\r\n\r\n[{}]",

    }

    #[test]
    fn test_from_stream() {
        let stream = get_stream(b"POST /path HTTP/1.1\r\nContent-Length: 335\r\nHeader1: Value1\r\n\r\n[{\"time\":\"2024-04-25T17:35:59.944Z\",\"type\":\"platform.initStart\",\"record\":{\"initializationType\":\"on-demand\",\"phase\":\"init\",\"runtimeVersion\":\"nodejs:20.v22\",\"runtimeVersionArn\":\"arn:aws:lambda:us-east-1::runtime:da57c20c4b965d5b75540f6865a35fc8030358e33ec44ecfed33e90901a27a72\",\"functionName\":\"hello-world\",\"functionVersion\":\"$LATEST\"}}]".to_vec());

        let result = HttpRequestParser::from_stream(&stream);

        assert!(result.is_ok());
        let parser = result.unwrap();
        assert_eq!(parser.headers.len(), 2);
        assert_eq!(
            parser.headers.get("content-length"),
            Some(&"335".to_string())
        );
        assert_eq!(parser.headers.get("header1"), Some(&"Value1".to_string()));

        assert_eq!(parser.body, "[{\"time\":\"2024-04-25T17:35:59.944Z\",\"type\":\"platform.initStart\",\"record\":{\"initializationType\":\"on-demand\",\"phase\":\"init\",\"runtimeVersion\":\"nodejs:20.v22\",\"runtimeVersionArn\":\"arn:aws:lambda:us-east-1::runtime:da57c20c4b965d5b75540f6865a35fc8030358e33ec44ecfed33e90901a27a72\",\"functionName\":\"hello-world\",\"functionVersion\":\"$LATEST\"}}]".to_string());
    }
}<|MERGE_RESOLUTION|>--- conflicted
+++ resolved
@@ -2,17 +2,9 @@
 
 use std::collections::HashMap;
 use std::error::Error;
-<<<<<<< HEAD
 use tokio::io::{AsyncReadExt, AsyncWriteExt};
 use tokio::net::{TcpListener, TcpStream};
 use tokio::sync::mpsc::Sender;
-=======
-use std::sync::mpsc::Sender;
-use std::{
-    io::{Read, Write},
-    net::{TcpListener, TcpStream},
-};
->>>>>>> db16349d
 
 use tracing::{debug, error};
 
@@ -31,18 +23,12 @@
     ///
     /// # Errors
     ///
-<<<<<<< HEAD
-    /// Function will fail if parsing of headers or body in `buf` fail.
-    pub fn from_buf(buf: &[u8]) -> Result<HttpRequestParser, String> {
-=======
     /// Function will error if the stream cannot be read from.
     ///
     /// It will also error if the headers cannot be parsed.
     ///
     /// Or if the body cannot be parsed.
-    pub fn from_stream(mut stream: &TcpStream) -> Result<HttpRequestParser, Box<dyn Error>> {
-        stream.set_nonblocking(true)?;
->>>>>>> db16349d
+    pub async fn from_stream(stream: &mut TcpStream) -> Result<HttpRequestParser, String> {
         let mut parser = HttpRequestParser {
             headers: HashMap::new(),
             body: String::new(),
@@ -50,7 +36,7 @@
 
         let mut headers_buf = [0u8; HEADERS_BUFFER_SIZE];
         loop {
-            match stream.read(&mut headers_buf) {
+            match stream.read(&mut headers_buf).await {
                 Ok(_) => {}
                 Err(ref e) if e.kind() == std::io::ErrorKind::WouldBlock => {
                     continue;
@@ -71,14 +57,14 @@
             .headers
             .get("content-length")
             .expect("infallible")
-            .parse::<usize>()?;
+            .parse::<usize>().map_err(|e| e.to_string())?;
         let body_bytes_read = headers_buf.len() - body_start_index;
-        let missing_body_lenght = content_length - body_bytes_read;
-        let mut body_buf = vec![0u8; missing_body_lenght];
-
-        stream.read_exact(&mut body_buf)?;
-
-        let total_bytes_read = headers_buf.len() + missing_body_lenght;
+        let missing_body_length = content_length - body_bytes_read;
+        let mut body_buf = vec![0u8; missing_body_length];
+
+        stream.read_exact(&mut body_buf).await.map_err(|e| e.to_string())?;
+
+        let total_bytes_read = headers_buf.len() + missing_body_length;
         let mut buf = vec![0u8; total_bytes_read];
         buf[..headers_buf.len()].copy_from_slice(&headers_buf);
         buf[headers_buf.len()..].copy_from_slice(&body_buf);
@@ -164,7 +150,7 @@
 
 #[allow(clippy::module_name_repetitions)]
 pub struct TelemetryListener {
-    event_bus: Sender<events::Event>,
+    event_bus: Sender<Vec<TelemetryEvent>>,
     cancel_token: tokio_util::sync::CancellationToken,
     listener: TcpListener,
 }
@@ -182,18 +168,11 @@
     /// Function will error if the passed address cannot be bound.
     pub async fn new(
         config: &TelemetryListenerConfig,
-<<<<<<< HEAD
-        event_bus: Sender<events::Event>,
+        event_bus: Sender<Vec<TelemetryEvent>>,
         cancel_token: tokio_util::sync::CancellationToken,
     ) -> Result<TelemetryListener, String> {
         let addr = format!("{}:{}", &config.host, &config.port);
         let listener = TcpListener::bind(addr).await.map_err(|e| e.to_string())?;
-=======
-        event_bus: Sender<Vec<TelemetryEvent>>,
-    ) -> Result<TelemetryListener, Box<dyn Error>> {
-        let addr = format!("{}:{}", &config.host, &config.port);
-        let listener = TcpListener::bind(addr)?;
->>>>>>> db16349d
 
         Ok(TelemetryListener {
             event_bus,
@@ -207,15 +186,11 @@
             match self.listener.accept().await {
                 Ok((mut stream, _)) => {
                     debug!("Received a Telemetry API connection");
-
-<<<<<<< HEAD
                     let cloned_event_bus = self.event_bus.clone();
                     let cancel_token_clone = self.cancel_token.clone();
                     tokio::spawn(async move {
-                        let buf = vec![0; 256 * 1024];
                         let r = Self::handle_stream(
                             &mut stream,
-                            buf,
                             cloned_event_bus,
                             cancel_token_clone,
                         )
@@ -229,29 +204,14 @@
                 }
                 Err(e) => {
                     error!("Error accepting connection: {:?}", e);
-=======
-                    let cloned_event_bus = event_bus.clone();
-                    if let Ok(stream) = stream {
-                        std::thread::spawn(move || {
-                            let r = Self::handle_stream(&stream, cloned_event_bus);
-                            if let Err(e) = Self::acknowledge_request(stream, r) {
-                                error!("Error acknowledging Telemetry request: {:?}", e);
-                            }
-                        });
-                    } else {
-                        error!("Error accepting connection");
-                    }
->>>>>>> db16349d
-                }
-            }
-        }
-    }
-
-<<<<<<< HEAD
+                }
+            }
+        }
+    }
+
     async fn handle_stream(
         stream: &mut TcpStream,
-        mut buf: Vec<u8>,
-        event_bus: Sender<events::Event>,
+        event_bus: Sender<Vec<TelemetryEvent>>,
         cancel_token: tokio_util::sync::CancellationToken,
     ) -> Result<(), String> {
         // Read into buffer
@@ -260,30 +220,12 @@
                 _ = cancel_token.cancelled() => {
                     return Ok(());
                 }
-                _ = stream.read(&mut buf) => {
-                    let p = HttpRequestParser::from_buf(&buf)?;
+                _ = stream.readable() => {
+                    let p = HttpRequestParser::from_stream(stream).await.map_err(|e| e.to_string())?;
                     let telemetry_events: Vec<TelemetryEvent> = serde_json::from_str(&p.body).map_err(|e| e.to_string())?;
-                    for event in telemetry_events {
-                        error!("ASTUYVE sending telemetry event to main thread: {:?}", event);
-                        if let Err(e) = event_bus.send(events::Event::Telemetry(event)).await {
-                            error!("Error sending Telemetry event to the event bus: {}", e);
-                        }
-                    }
-                }
-            }
-=======
-    fn handle_stream(
-        stream: &TcpStream,
-        event_bus: Sender<Vec<TelemetryEvent>>,
-    ) -> Result<(), Box<dyn Error>> {
-        let p = HttpRequestParser::from_stream(stream)?;
-        let telemetry_events: Vec<TelemetryEvent> = serde_json::from_str(&p.body)?;
-        if let Err(e) = event_bus.send(telemetry_events) {
-            error!(
-                "Error sending Telemetry events to the Logs Agent event bus: {}",
-                e
-            );
->>>>>>> db16349d
+                    event_bus.send(telemetry_events).await.map_err(|e| e.to_string())?;
+                }
+            }
         }
     }
 
@@ -402,30 +344,14 @@
         stream
     }
 
-<<<<<<< HEAD
     #[tokio::test]
     async fn test_handle_stream() {
-        let mut stream = MockTcpStream {
-            data: "POST /path HTTP/1.1\r\nContent-Length: 335\r\nHeader1: Value1\r\n\r\n[{\"time\":\"2024-04-25T17:35:59.944Z\",\"type\":\"platform.initStart\",\"record\":{\"initializationType\":\"on-demand\",\"phase\":\"init\",\"runtimeVersion\":\"nodejs:20.v22\",\"runtimeVersionArn\":\"arn:aws:lambda:us-east-1::runtime:da57c20c4b965d5b75540f6865a35fc8030358e33ec44ecfed33e90901a27a72\",\"functionName\":\"hello-world\",\"functionVersion\":\"$LATEST\"}}]".to_string().into_bytes(),
-        };
+        let stream = get_stream(b"POST /path HTTP/1.1\r\nContent-Length: 335\r\nHeader1: Value1\r\n\r\n[{\"time\":\"2024-04-25T17:35:59.944Z\",\"type\":\"platform.initStart\",\"record\":{\"initializationType\":\"on-demand\",\"phase\":\"init\",\"runtimeVersion\":\"nodejs:20.v22\",\"runtimeVersionArn\":\"arn:aws:lambda:us-east-1::runtime:da57c20c4b965d5b75540f6865a35fc8030358e33ec44ecfed33e90901a27a72\",\"functionName\":\"hello-world\",\"functionVersion\":\"$LATEST\"}}]".to_vec());
+
         let (tx, mut rx) = tokio::sync::mpsc::channel(3);
-        let buf = vec![0; 262_144];
-        let result = TelemetryListener::handle_stream(&mut stream, buf, tx).await;
-        let event = rx.recv().await.expect("No events received");
-        let telemetry_event = match event {
-            events::Event::Telemetry(te) => te,
-            _ => panic!("Expected Telemetry Event"),
-        };
-=======
-    #[test]
-    fn test_handle_stream() {
-        let stream = get_stream(b"POST /path HTTP/1.1\r\nContent-Length: 335\r\nHeader1: Value1\r\n\r\n[{\"time\":\"2024-04-25T17:35:59.944Z\",\"type\":\"platform.initStart\",\"record\":{\"initializationType\":\"on-demand\",\"phase\":\"init\",\"runtimeVersion\":\"nodejs:20.v22\",\"runtimeVersionArn\":\"arn:aws:lambda:us-east-1::runtime:da57c20c4b965d5b75540f6865a35fc8030358e33ec44ecfed33e90901a27a72\",\"functionName\":\"hello-world\",\"functionVersion\":\"$LATEST\"}}]".to_vec());
-
-        let (tx, rx) = std::sync::mpsc::channel();
         let result = TelemetryListener::handle_stream(&stream, tx);
         let events = rx.recv().expect("No events received");
         let telemetry_event = events.get(0).expect("failed to get event");
->>>>>>> db16349d
 
         let expected_time = DateTime::parse_from_rfc3339("2024-04-25T17:35:59.944Z").unwrap();
         assert_eq!(telemetry_event.time, expected_time);
@@ -443,21 +369,11 @@
             $(
                 #[tokio::test]
                 #[should_panic]
-<<<<<<< HEAD
                 async fn $name() {
-                    let mut stream = MockTcpStream {
-                        data: $value.to_string().into_bytes(),
-                    };
+                    let stream = get_stream($value.to_vec());
                     let (tx, _) = tokio::sync::mpsc::channel(4);
                     let buf = vec![0; 256 * 1024];
                     TelemetryListener::handle_stream(&mut stream, buf, tx).await.unwrap()
-=======
-                fn $name() {
-                    let stream = get_stream($value.to_vec());
-
-                    let (tx, _) = std::sync::mpsc::channel();
-                    TelemetryListener::handle_stream(&stream, tx).unwrap()
->>>>>>> db16349d
                 }
             )*
         }
