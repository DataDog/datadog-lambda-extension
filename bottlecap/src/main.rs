--- conflicted
+++ resolved
@@ -9,12 +9,8 @@
 mod events;
 
 use crate::event_bus::bus::EventBus;
-<<<<<<< HEAD
 use crate::metrics::dogstatsd::{DogStatsD, DogStatsDConfig};
-=======
-use crate::metrics::dogstatsd::DogStatsD;
 use crate::telemetry::{client::TelemetryApiClient, listener::TelemetryListener};
->>>>>>> ef0e3cfd
 
 use std::collections::HashMap;
 use std::env;
@@ -128,14 +124,12 @@
     let r = register().map_err(|e| Error::new(std::io::ErrorKind::InvalidData, e.to_string()))?;
 
     let event_bus = EventBus::run();
-<<<<<<< HEAD
     let dogstatsd_config = DogStatsDConfig {
-        host: DOGSTATSD_HOST.to_string(),
+        host: EXTENSION_HOST.to_string(),
         port: DOGSTATSD_PORT,
     };
     let mut dogstats_client =
         DogStatsD::run(&dogstatsd_config, event_bus.get_sender_copy());
-=======
 
     let telemetry_listener_config = TelemetryListenerConfig {
         host: EXTENSION_HOST.to_string(),
@@ -148,10 +142,6 @@
     telemetry_client
         .subscribe()
         .map_err(|e| Error::new(std::io::ErrorKind::InvalidData, e.to_string()))?;
-
-    let dogstats_client =
-        DogStatsD::run(EXTENSION_HOST, DOGSTATSD_PORT, event_bus.get_sender_copy());
->>>>>>> ef0e3cfd
 
     loop {
         let evt = next_event(&r.extension_id);
