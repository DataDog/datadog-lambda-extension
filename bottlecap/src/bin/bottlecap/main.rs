--- conflicted
+++ resolved
@@ -501,20 +501,6 @@
         let maybe_shutdown_event;
 
         let current_flush_decision = flush_control.evaluate_flush_decision();
-<<<<<<< HEAD
-        if current_flush_decision == FlushDecision::End {
-            // break loop after runtime done
-            // flush everything
-            // call next
-            // optionally flush after tick for long running invos
-            'flush_end: loop {
-                tokio::select! {
-                biased;
-                    Some(event) = event_bus.rx.recv() => {
-                        if let Some(telemetry_event) = handle_event_bus_event(event, invocation_processor.clone(), appsec_processor.clone(), tags_provider.clone(), trace_processor.clone(), trace_agent_channel.clone(), stats_concentrator.clone()).await {
-                            if let TelemetryRecord::PlatformRuntimeDone{ .. } = telemetry_event.record {
-                                break 'flush_end;
-=======
         match current_flush_decision {
             FlushDecision::End => {
                 // break loop after runtime done
@@ -525,11 +511,10 @@
                     tokio::select! {
                     biased;
                         Some(event) = event_bus.rx.recv() => {
-                            if let Some(telemetry_event) = handle_event_bus_event(event, invocation_processor.clone(), appsec_processor.clone(), tags_provider.clone(), trace_processor.clone(), trace_agent_channel.clone()).await {
+                            if let Some(telemetry_event) = handle_event_bus_event(event, invocation_processor.clone(), appsec_processor.clone(), tags_provider.clone(), trace_processor.clone(), trace_agent_channel.clone(), stats_concentrator.clone()).await {
                                 if let TelemetryRecord::PlatformRuntimeDone{ .. } = telemetry_event.record {
                                     break 'flush_end;
                                 }
->>>>>>> d7acebe5
                             }
                         }
                         _ = race_flush_interval.tick() => {
@@ -618,10 +603,6 @@
                             race_flush_interval.reset();
                         }
                     }
-<<<<<<< HEAD
-                    Some(event) = event_bus.rx.recv() => {
-                        handle_event_bus_event(event, invocation_processor.clone(), appsec_processor.clone(), tags_provider.clone(), trace_processor.clone(), trace_agent_channel.clone(), stats_concentrator.clone()).await;
-=======
                     FlushDecision::Periodic => {
                         let mut locked_metrics = metrics_flushers.lock().await;
                         blocking_flush_all(
@@ -635,7 +616,6 @@
                             false, // force_flush_trace_stats
                         )
                         .await;
->>>>>>> d7acebe5
                     }
                     _ => {
                         // No specific flush logic for Dont or End (End already handled above)
@@ -658,7 +638,7 @@
                             break 'next_invocation;
                         }
                         Some(event) = event_bus.rx.recv() => {
-                            handle_event_bus_event(event, invocation_processor.clone(), appsec_processor.clone(), tags_provider.clone(), trace_processor.clone(), trace_agent_channel.clone()).await;
+                            handle_event_bus_event(event, invocation_processor.clone(), appsec_processor.clone(), tags_provider.clone(), trace_processor.clone(), trace_agent_channel.clone(), stats_concentrator.clone()).await;
                         }
                         _ = race_flush_interval.tick() => {
                             if flush_control.flush_strategy == FlushStrategy::Default {
