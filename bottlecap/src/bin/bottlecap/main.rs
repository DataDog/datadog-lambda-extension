#![deny(clippy::all)]
#![deny(clippy::pedantic)]
#![deny(clippy::unwrap_used)]
#![deny(unused_extern_crates)]
#![deny(unused_allocation)]
#![deny(unused_assignments)]
#![deny(unused_comparisons)]
#![deny(unreachable_pub)]
#![deny(missing_copy_implementations)]
#![deny(missing_debug_implementations)]

use bottlecap::{
    base_url,
    config::{
        self,
        aws::{build_lambda_function_arn, AwsConfig},
        Config,
    },
    event_bus::bus::EventBus,
    events::Event,
    fips::{log_fips_status, prepare_client_provider},
    lifecycle::{
        flush_control::{FlushControl, FlushDecision},
        invocation::processor::Processor as InvocationProcessor,
        listener::Listener as LifecycleListener,
    },
    logger,
    logs::{agent::LogsAgent, flusher::Flusher as LogsFlusher},
    otlp::agent::Agent as OtlpAgent,
    proxy::{interceptor, should_start_proxy},
    secrets::decrypt,
    tags::{
        lambda::{self, tags::EXTENSION_VERSION},
        provider::Provider as TagProvider,
    },
    telemetry::{
        client::TelemetryApiClient,
        events::{TelemetryEvent, TelemetryRecord},
        listener::{TelemetryListener, TelemetryListenerConfig},
    },
    traces::{
        stats_aggregator::StatsAggregator,
        stats_flusher::{self, StatsFlusher},
        stats_processor, trace_agent, trace_aggregator,
        trace_flusher::{self, ServerlessTraceFlusher, TraceFlusher},
        trace_processor,
    },
    DOGSTATSD_PORT, EXTENSION_ACCEPT_FEATURE_HEADER, EXTENSION_FEATURES, EXTENSION_HOST,
    EXTENSION_ID_HEADER, EXTENSION_NAME, EXTENSION_NAME_HEADER, EXTENSION_ROUTE,
    LAMBDA_RUNTIME_SLUG, TELEMETRY_PORT,
};
use datadog_fips::reqwest_adapter::create_reqwest_client_builder;
use datadog_protos::metrics::SketchPayload;
use datadog_trace_obfuscation::obfuscation_config;
use datadog_trace_utils::send_data::SendData;
use decrypt::resolve_secrets;
use dogstatsd::{
    aggregator::Aggregator as MetricsAggregator,
    constants::CONTEXTS,
    datadog::{
        DdDdUrl, DdUrl, MetricsIntakeUrlPrefix, MetricsIntakeUrlPrefixOverride,
        RetryStrategy as DsdRetryStrategy, Series, Site as MetricsSite,
    },
    dogstatsd::{DogStatsD, DogStatsDConfig},
    flusher::{Flusher as MetricsFlusher, FlusherConfig as MetricsFlusherConfig},
    metric::{SortedTags, EMPTY_TAGS},
};
use futures::stream::{FuturesOrdered, StreamExt};
use reqwest::Client;
use serde::Deserialize;
use std::{
    collections::{hash_map, HashMap},
    env,
    io::{Error, Result},
    os::unix::process::CommandExt,
    path::Path,
    process::Command,
    sync::{Arc, Mutex},
    time::{Duration, Instant},
};
<<<<<<< HEAD
use tokio::{sync::mpsc::Sender, sync::Mutex as TokioMutex, task::JoinHandle};
=======
use tokio::sync::{mpsc::Sender, Mutex as TokioMutex};
>>>>>>> f1fadd61
use tokio_util::sync::CancellationToken;
use tracing::{debug, error};
use tracing_subscriber::EnvFilter;

#[allow(clippy::struct_field_names)]
struct ShutdownHandles {
    trace_flush_handles: FuturesOrdered<JoinHandle<Vec<SendData>>>,
    log_flush_handles: FuturesOrdered<JoinHandle<Vec<reqwest::RequestBuilder>>>,
    metric_flush_handles: FuturesOrdered<JoinHandle<(Vec<Series>, Vec<SketchPayload>)>>,
}

impl ShutdownHandles {
    fn new() -> Self {
        Self {
            trace_flush_handles: FuturesOrdered::new(),
            log_flush_handles: FuturesOrdered::new(),
            metric_flush_handles: FuturesOrdered::new(),
        }
    }

    async fn await_flush_handles(
        &mut self,
        logs_flusher: &LogsFlusher,
        trace_flusher: &ServerlessTraceFlusher,
        metrics_flusher: &Arc<TokioMutex<MetricsFlusher>>,
    ) {
        let mut joinset = tokio::task::JoinSet::new();

        while let Some(retries) = self.trace_flush_handles.next().await {
            match retries {
                Ok(retry) => {
                    let tf = trace_flusher.clone();
                    if !retry.is_empty() {
                        debug!("redriving {:?} trace payloads", retry.len());
                        joinset.spawn(async move {
                            tf.flush(Some(retry)).await;
                        });
                    }
                }
                Err(e) => {
                    error!("redrive trace error {e:?}");
                }
            }
        }

        while let Some(retries) = self.log_flush_handles.next().await {
            match retries {
                Ok(retry) => {
                    debug!("redriving {:?} log payloads", retry.len());
                    for item in retry {
                        let lf = logs_flusher.clone();
                        match item.try_clone() {
                            Some(item_clone) => {
                                joinset.spawn(async move {
                                    lf.flush(Some(item_clone)).await;
                                });
                            }
                            None => {
                                error!("can't clone redrive log payloads");
                            }
                        }
                    }
                }
                Err(e) => {
                    error!("redrive log error {e:?}");
                }
            }
        }

        while let Some(retries) = self.metric_flush_handles.next().await {
            let mf = metrics_flusher.clone();
            match retries {
                Ok((series, sketches)) => {
                    if !series.is_empty() || !sketches.is_empty() {
                        let series_clone = series.clone();
                        let sketches_clone = sketches.clone();
                        joinset.spawn(async move {
                            let mut locked_flusher = mf.lock().await;
                            locked_flusher
                                .flush_with_retries(Some(series_clone), Some(sketches_clone))
                                .await;
                        });
                    }
                }
                Err(e) => {
                    error!("redrive metrics error {e:?}");
                }
            }
        }

        // Wait for all flush join operations to complete
        while let Some(result) = joinset.join_next().await {
            if let Err(e) = result {
                error!("redrive request error {e:?}");
            }
        }
    }
}

#[derive(Clone, Deserialize)]
#[serde(rename_all = "camelCase")]
struct RegisterResponse {
    // Skip deserialize because this field is not available in the response
    // body, but as a header. Header is extracted and set manually.
    #[serde(skip_deserializing)]
    extension_id: String,
    account_id: Option<String>,
}

#[derive(Deserialize)]
#[serde(tag = "eventType")]
enum NextEventResponse {
    #[serde(rename(deserialize = "INVOKE"))]
    Invoke {
        #[serde(rename(deserialize = "deadlineMs"))]
        deadline_ms: u64,
        #[serde(rename(deserialize = "requestId"))]
        request_id: String,
        #[serde(rename(deserialize = "invokedFunctionArn"))]
        invoked_function_arn: String,
    },
    #[serde(rename(deserialize = "SHUTDOWN"))]
    Shutdown {
        #[serde(rename(deserialize = "shutdownReason"))]
        shutdown_reason: String,
        #[serde(rename(deserialize = "deadlineMs"))]
        deadline_ms: u64,
    },
}

async fn next_event(client: &Client, ext_id: &str) -> Result<NextEventResponse> {
    let base_url = base_url(EXTENSION_ROUTE)
        .map_err(|e| Error::new(std::io::ErrorKind::InvalidData, e.to_string()))?;
    let url = format!("{base_url}/event/next");

    let response = client
        .get(&url)
        .header(EXTENSION_ID_HEADER, ext_id)
        .send()
        .await
        .map_err(|e| {
            error!("Next request failed: {}", e);
            Error::new(std::io::ErrorKind::InvalidData, e.to_string())
        })?;

    let status = response.status();
    let text = response.text().await.map_err(|e| {
        error!("Next response: Failed to read response body: {}", e);
        Error::new(std::io::ErrorKind::InvalidData, e.to_string())
    })?;

    if !status.is_success() {
        error!("Next response HTTP Error {} - Response: {}", status, text);
        return Err(Error::new(
            std::io::ErrorKind::InvalidData,
            format!("HTTP Error {status}"),
        ));
    }

    serde_json::from_str(&text).map_err(|e| {
        error!("Next JSON parse error on response: {}", text);
        Error::new(std::io::ErrorKind::InvalidData, e.to_string())
    })
}

async fn register(client: &Client) -> Result<RegisterResponse> {
    let mut map = HashMap::new();
    let base_url = base_url(EXTENSION_ROUTE)
        .map_err(|e| Error::new(std::io::ErrorKind::InvalidData, e.to_string()))?;
    map.insert("events", vec!["INVOKE", "SHUTDOWN"]);
    let url = format!("{base_url}/register");

    let resp = client
        .post(&url)
        .header(EXTENSION_NAME_HEADER, EXTENSION_NAME)
        .header(EXTENSION_ACCEPT_FEATURE_HEADER, EXTENSION_FEATURES)
        .json(&map)
        .send()
        .await
        .map_err(|e| Error::new(std::io::ErrorKind::InvalidData, e.to_string()))?;

    if resp.status() != 200 {
        let err = resp.error_for_status_ref();
        panic!("Can't register extension {err:?}");
    }

    let extension_id = resp
        .headers()
        .get(EXTENSION_ID_HEADER)
        .expect("Extension ID header not found")
        .to_str()
        .expect("Can't convert header to string")
        .to_string();
    let mut register_response: RegisterResponse = resp
        .json::<RegisterResponse>()
        .await
        .map_err(|e| Error::new(std::io::ErrorKind::InvalidData, e.to_string()))?;

    // Set manually since it's not part of the response body
    register_response.extension_id = extension_id;

    Ok(register_response)
}

#[tokio::main]
async fn main() -> Result<()> {
    let start_time = Instant::now();
    let (mut aws_config, config) = load_configs(start_time);

    enable_logging_subsystem(&config);
    log_fips_status(&aws_config.region);
    let version_without_next = EXTENSION_VERSION.split('-').next().unwrap_or("NA");
    debug!("Starting Datadog Extension {version_without_next}");
    prepare_client_provider()?;
    let client = create_reqwest_client_builder()
        .map_err(|e| {
            Error::new(
                std::io::ErrorKind::InvalidData,
                format!("Failed to create client builder: {e:?}"),
            )
        })?
        .no_proxy()
        .build()
        .map_err(|e| {
            Error::new(
                std::io::ErrorKind::InvalidData,
                format!("Failed to create client: {e:?}"),
            )
        })?;

    let r = register(&client)
        .await
        .map_err(|e| Error::new(std::io::ErrorKind::InvalidData, e.to_string()))?;

    if let Some(resolved_api_key) = resolve_secrets(Arc::clone(&config), &mut aws_config).await {
        match extension_loop_active(
            &aws_config,
            &config,
            &client,
            &r,
            resolved_api_key,
            start_time,
        )
        .await
        {
            Ok(()) => {
                debug!("Extension loop completed successfully");
                Ok(())
            }
            Err(e) => {
                error!(
                    "Extension loop failed: {e:?}, Calling /next without Datadog instrumentation"
                );
                extension_loop_idle(&client, &r).await
            }
        }
    } else {
        error!("Failed to resolve secrets, Datadog extension will be idle");
        extension_loop_idle(&client, &r).await
    }
}

fn load_configs(start_time: Instant) -> (AwsConfig, Arc<Config>) {
    // First load the AWS configuration
    let aws_config = AwsConfig::from_env(start_time);
    let lambda_directory: String =
        env::var("LAMBDA_TASK_ROOT").unwrap_or_else(|_| "/var/task".to_string());
    let config = match config::get_config(Path::new(&lambda_directory)) {
        Ok(config) => Arc::new(config),
        Err(_e) => {
            let err = Command::new("/opt/datadog-agent-go").exec();
            panic!("Error starting the extension: {err:?}");
        }
    };

    (aws_config, config)
}

fn enable_logging_subsystem(config: &Arc<Config>) {
    let env_filter = format!(
        "h2=off,hyper=off,reqwest=off,rustls=off,datadog-trace-mini-agent=off,{:?}",
        config.log_level
    );
    let subscriber = tracing_subscriber::fmt::Subscriber::builder()
        .with_env_filter(
            EnvFilter::try_new(env_filter).expect("could not parse log level in configuration"),
        )
        .with_level(true)
        .with_thread_names(false)
        .with_thread_ids(false)
        .with_line_number(false)
        .with_file(false)
        .with_target(false)
        .without_time()
        .event_format(logger::Formatter)
        .finish();
    tracing::subscriber::set_global_default(subscriber).expect("setting default subscriber failed");

    debug!("Logging subsystem enabled");
}

async fn extension_loop_idle(client: &Client, r: &RegisterResponse) -> Result<()> {
    loop {
        match next_event(client, &r.extension_id).await {
            Ok(_) => {
                debug!("Extension is idle, skipping next event");
            }
            Err(e) => {
                error!("Error getting next event: {e:?}");
                return Err(e);
            }
        };
    }
}

#[allow(clippy::too_many_lines)]
async fn extension_loop_active(
    aws_config: &AwsConfig,
    config: &Arc<Config>,
    client: &Client,
    r: &RegisterResponse,
    resolved_api_key: String,
    start_time: Instant,
) -> Result<()> {
    let mut event_bus = EventBus::run();

    let account_id = r
        .account_id
        .as_ref()
        .unwrap_or(&"none".to_string())
        .to_string();
    let tags_provider = setup_tag_provider(aws_config, config, &account_id);

    let (logs_agent_channel, logs_flusher) = start_logs_agent(
        config,
        resolved_api_key.clone(),
        &tags_provider,
        event_bus.get_sender_copy(),
    );

    let metrics_aggr = Arc::new(Mutex::new(
        MetricsAggregator::new(
            SortedTags::parse(&tags_provider.get_tags_string()).unwrap_or(EMPTY_TAGS),
            CONTEXTS,
        )
        .expect("failed to create aggregator"),
    ));

    let metrics_flusher = Arc::new(TokioMutex::new(start_metrics_flusher(
        resolved_api_key.clone(),
        &metrics_aggr,
        config,
    )));
    // Lifecycle Invocation Processor
    let invocation_processor = Arc::new(TokioMutex::new(InvocationProcessor::new(
        Arc::clone(&tags_provider),
        Arc::clone(config),
        aws_config,
        Arc::clone(&metrics_aggr),
    )));

    let trace_aggregator = Arc::new(TokioMutex::new(trace_aggregator::TraceAggregator::default()));
    let (trace_agent_channel, trace_flusher, trace_processor, stats_flusher) = start_trace_agent(
        config,
        resolved_api_key.clone(),
        &tags_provider,
        Arc::clone(&invocation_processor),
        Arc::clone(&trace_aggregator),
    );

    let api_runtime_proxy_shutdown_signal =
        start_api_runtime_proxy(config, aws_config, &invocation_processor);

    let lifecycle_listener = LifecycleListener {
        invocation_processor: Arc::clone(&invocation_processor),
    };
    // TODO(astuyve): deprioritize this task after the first request
    tokio::spawn(async move {
        let res = lifecycle_listener.start().await;
        if let Err(e) = res {
            error!("Error starting hello agent: {e:?}");
        }
    });

    let dogstatsd_cancel_token = start_dogstatsd(&metrics_aggr).await;

    let telemetry_listener_cancel_token =
        setup_telemetry_client(&r.extension_id, logs_agent_channel).await?;

    start_otlp_agent(
        config,
        tags_provider.clone(),
        trace_processor.clone(),
        trace_agent_channel.clone(),
    );

    let mut flush_control =
        FlushControl::new(config.serverless_flush_strategy, config.flush_timeout);

    let mut race_flush_interval = flush_control.get_flush_interval();
    race_flush_interval.tick().await; // discard first tick, which is instantaneous

    debug!(
        "Datadog Next-Gen Extension ready in {:}ms",
        start_time.elapsed().as_millis().to_string()
    );
    // first invoke we must call next
    let next_lambda_response = next_event(client, &r.extension_id).await;
    let mut shutdown_handles = ShutdownHandles::new();
    let mut last_continuous_flush_error = false;
    handle_next_invocation(next_lambda_response, invocation_processor.clone()).await;
    loop {
        let shutdown;

        let current_flush_decision = flush_control.evaluate_flush_decision();
        if current_flush_decision == FlushDecision::End {
            // break loop after runtime done
            // flush everything
            // call next
            // optionally flush after tick for long running invos
            'flush_end: loop {
                tokio::select! {
                biased;
                    Some(event) = event_bus.rx.recv() => {
                        if let Some(telemetry_event) = handle_event_bus_event(event, invocation_processor.clone(), tags_provider.clone(), trace_processor.clone(), trace_agent_channel.clone()).await {
                            if let TelemetryRecord::PlatformRuntimeDone{ .. } = telemetry_event.record {
                                break 'flush_end;
                            }
                        }
                    }
                    _ = race_flush_interval.tick() => {
                        let mut locked_metrics = metrics_flusher.lock().await;
                        blocking_flush_all(
                            &logs_flusher,
                            &mut locked_metrics,
                            &*trace_flusher,
                            &*stats_flusher,
                            &mut race_flush_interval,
                        )
                        .await;
                    }
                }
            }
            // flush
            let mut locked_metrics = metrics_flusher.lock().await;
            blocking_flush_all(
                &logs_flusher,
                &mut locked_metrics,
                &*trace_flusher,
                &*stats_flusher,
                &mut race_flush_interval,
            )
            .await;
            let next_response = next_event(client, &r.extension_id).await;
            shutdown = handle_next_invocation(next_response, invocation_processor.clone()).await;
        } else {
            //Periodic flush scenario, flush at top of invocation
            if current_flush_decision == FlushDecision::Continuous && !last_continuous_flush_error {
                let tf = trace_flusher.clone();
                shutdown_handles
                    .await_flush_handles(&logs_flusher.clone(), &tf, &metrics_flusher)
                    .await;

                let val = logs_flusher.clone();
                shutdown_handles
                    .log_flush_handles
                    .push_back(tokio::spawn(async move { val.flush(None).await }));
                let traces_val = trace_flusher.clone();
                shutdown_handles
                    .trace_flush_handles
                    .push_back(tokio::spawn(async move {
                        traces_val.flush(None).await.unwrap_or_default()
                    }));
                let cloned_metrics_flusher = metrics_flusher.clone();
                shutdown_handles
                    .metric_flush_handles
                    .push_back(tokio::spawn(async move {
                        cloned_metrics_flusher
                            .lock()
                            .await
                            .flush()
                            .await
                            .unwrap_or_default()
                    }));
                race_flush_interval.reset();
            } else if current_flush_decision == FlushDecision::Periodic {
                // TODO(astuyve): still await the shutdown flush handles
                let mut locked_metrics = metrics_flusher.lock().await;
                blocking_flush_all(
                    &logs_flusher,
                    &mut locked_metrics,
                    &*trace_flusher,
                    &*stats_flusher,
                    &mut race_flush_interval,
                )
                .await;
                last_continuous_flush_error = false;
            }
            // NO FLUSH SCENARIO
            // JUST LOOP OVER PIPELINE AND WAIT FOR NEXT EVENT
            // If we get platform.runtimeDone or platform.runtimeReport
            // That's fine, we still wait to break until we get the response from next
            // and then we break to determine if we'll flush or not
            let next_lambda_response = next_event(client, &r.extension_id);
            tokio::pin!(next_lambda_response);
            'next_invocation: loop {
                tokio::select! {
                biased;
                    next_response = &mut next_lambda_response => {
                        // Dear reader this is important, you may be tempted to remove this
                        // after all, why reset the flush interval if we're not flushing?
                        // It's because the race_flush_interval is only for the RACE FLUSH
                        // For long-running txns. The call to `flush_control.should_flush_end()`
                        // has its own interval which is not reset here.
                        race_flush_interval.reset();
                        // Thank you for not removing race_flush_interval.reset();

                        shutdown = handle_next_invocation(next_response, invocation_processor.clone()).await;
                        // Need to break here to re-call next
                        break 'next_invocation;
                    }
                    Some(event) = event_bus.rx.recv() => {
                        handle_event_bus_event(event, invocation_processor.clone(), tags_provider.clone(), trace_processor.clone(), trace_agent_channel.clone()).await;
                    }
                    _ = race_flush_interval.tick() => {
                        let mut locked_metrics = metrics_flusher.lock().await;
                        blocking_flush_all(
                            &logs_flusher,
                            &mut locked_metrics,
                            &*trace_flusher,
                            &*stats_flusher,
                            &mut race_flush_interval,
                        )
                        .await;
                    }
                }
            }
        }

        if shutdown {
            // Redrive/block on any failed payloads
            let tf = trace_flusher.clone();
            shutdown_handles
                .await_flush_handles(&logs_flusher.clone(), &tf, &metrics_flusher)
                .await;
            'shutdown: loop {
                tokio::select! {
                    Some(event) = event_bus.rx.recv() => {
                        if let Some(telemetry_event) = handle_event_bus_event(event, invocation_processor.clone(), tags_provider.clone(), trace_processor.clone(), trace_agent_channel.clone()).await {
                            if let TelemetryRecord::PlatformReport{ .. } = telemetry_event.record {
                                // Wait for the report event before shutting down
                                break 'shutdown;
                            }
                        }
                    }
                }
            }

            if let Some(api_runtime_proxy_cancel_token) = api_runtime_proxy_shutdown_signal {
                api_runtime_proxy_cancel_token.cancel();
            }
            dogstatsd_cancel_token.cancel();
            telemetry_listener_cancel_token.cancel();

            // gotta lock here
            let mut locked_metrics = metrics_flusher.lock().await;
            blocking_flush_all(
                &logs_flusher,
                &mut locked_metrics,
                &*trace_flusher,
                &*stats_flusher,
                &mut race_flush_interval,
            )
            .await;
            return Ok(());
        }
    }
}

async fn blocking_flush_all(
    logs_flusher: &LogsFlusher,
    metrics_flusher: &mut MetricsFlusher,
    trace_flusher: &impl TraceFlusher,
    stats_flusher: &impl StatsFlusher,
    race_flush_interval: &mut tokio::time::Interval,
) {
    tokio::join!(
        logs_flusher.flush(None),
        metrics_flusher.flush(),
        trace_flusher.flush(None),
        stats_flusher.flush()
    );
    race_flush_interval.reset();
}

async fn handle_event_bus_event(
    event: Event,
    invocation_processor: Arc<TokioMutex<InvocationProcessor>>,
    tags_provider: Arc<TagProvider>,
    trace_processor: Arc<trace_processor::ServerlessTraceProcessor>,
    trace_agent_channel: Sender<datadog_trace_utils::send_data::SendData>,
) -> Option<TelemetryEvent> {
    match event {
        Event::Metric(event) => {
            debug!("Metric event: {:?}", event);
        }
        Event::OutOfMemory(event_timestamp) => {
            let mut p = invocation_processor.lock().await;
            p.on_out_of_memory_error(event_timestamp);
            drop(p);
        }
        Event::Telemetry(event) => {
            debug!("Telemetry event received: {:?}", event);
            match event.record {
                TelemetryRecord::PlatformInitStart { .. } => {
                    let mut p = invocation_processor.lock().await;
                    p.on_platform_init_start(event.time);
                    drop(p);
                }
                TelemetryRecord::PlatformInitReport { metrics, .. } => {
                    let mut p = invocation_processor.lock().await;
                    p.on_platform_init_report(metrics.duration_ms, event.time.timestamp());
                    drop(p);
                }
                TelemetryRecord::PlatformStart { request_id, .. } => {
                    let mut p = invocation_processor.lock().await;
                    p.on_platform_start(request_id, event.time);
                    drop(p);
                }
                TelemetryRecord::PlatformRuntimeDone {
                    ref request_id,
                    metrics: Some(metrics),
                    status,
                    ..
                } => {
                    let mut p = invocation_processor.lock().await;
                    p.on_platform_runtime_done(
                        request_id,
                        metrics,
                        status,
                        tags_provider.clone(),
                        trace_processor.clone(),
                        trace_agent_channel.clone(),
                        event.time.timestamp(),
                    )
                    .await;
                    drop(p);
                    return Some(event);
                }
                TelemetryRecord::PlatformReport {
                    ref request_id,
                    metrics,
                    ..
                } => {
                    let mut p = invocation_processor.lock().await;
                    p.on_platform_report(request_id, metrics, event.time.timestamp());
                    drop(p);
                    return Some(event);
                }
                _ => {
                    debug!("Unforwarded Telemetry event: {:?}", event);
                }
            }
        }
    }
    None
}

async fn handle_next_invocation(
    next_response: Result<NextEventResponse>,
    invocation_processor: Arc<TokioMutex<InvocationProcessor>>,
) -> bool {
    match next_response {
        Ok(NextEventResponse::Invoke {
            request_id,
            deadline_ms,
            invoked_function_arn,
        }) => {
            debug!(
                "Invoke event {}; deadline: {}, invoked_function_arn: {}",
                request_id, deadline_ms, invoked_function_arn
            );
            let mut p = invocation_processor.lock().await;
            p.on_invoke_event(request_id);
            drop(p);
            false
        }
        Ok(NextEventResponse::Shutdown {
            shutdown_reason,
            deadline_ms,
        }) => {
            let mut p = invocation_processor.lock().await;
            p.on_shutdown_event();
            println!("Exiting: {shutdown_reason}, deadline: {deadline_ms}");
            true
        }
        Err(err) => {
            eprintln!("Error: {err:?}");
            println!("Exiting");
            true
        }
    }
}

fn setup_tag_provider(
    aws_config: &AwsConfig,
    config: &Arc<Config>,
    account_id: &str,
) -> Arc<TagProvider> {
    let function_arn =
        build_lambda_function_arn(account_id, &aws_config.region, &aws_config.function_name);
    let metadata_hash = hash_map::HashMap::from([(
        lambda::tags::FUNCTION_ARN_KEY.to_string(),
        function_arn.clone(),
    )]);
    Arc::new(TagProvider::new(
        Arc::clone(config),
        LAMBDA_RUNTIME_SLUG.to_string(),
        &metadata_hash,
    ))
}

fn start_logs_agent(
    config: &Arc<Config>,
    resolved_api_key: String,
    tags_provider: &Arc<TagProvider>,
    event_bus: Sender<Event>,
) -> (Sender<TelemetryEvent>, LogsFlusher) {
    let mut logs_agent = LogsAgent::new(Arc::clone(tags_provider), Arc::clone(config), event_bus);
    let logs_agent_channel = logs_agent.get_sender_copy();
    let logs_flusher = LogsFlusher::new(
        resolved_api_key,
        Arc::clone(&logs_agent.aggregator),
        config.clone(),
    );
    tokio::spawn(async move {
        logs_agent.spin().await;
    });
    (logs_agent_channel, logs_flusher)
}

fn start_metrics_flusher(
    resolved_api_key: String,
    metrics_aggr: &Arc<Mutex<MetricsAggregator>>,
    config: &Arc<Config>,
) -> MetricsFlusher {
    let metrics_intake_url = if !config.dd_url.is_empty() {
        let dd_dd_url = DdDdUrl::new(config.dd_url.clone()).expect("can't parse DD_DD_URL");

        let prefix_override = MetricsIntakeUrlPrefixOverride::maybe_new(None, Some(dd_dd_url));
        MetricsIntakeUrlPrefix::new(None, prefix_override)
    } else if !config.url.is_empty() {
        let dd_url = DdUrl::new(config.url.clone()).expect("can't parse DD_URL");

        let prefix_override = MetricsIntakeUrlPrefixOverride::maybe_new(Some(dd_url), None);
        MetricsIntakeUrlPrefix::new(None, prefix_override)
    } else {
        // use site
        let metrics_site = MetricsSite::new(config.site.clone()).expect("can't parse site");
        MetricsIntakeUrlPrefix::new(Some(metrics_site), None)
    };

    let flusher_config = MetricsFlusherConfig {
        api_key: resolved_api_key,
        aggregator: Arc::clone(metrics_aggr),
        metrics_intake_url_prefix: metrics_intake_url.expect("can't parse site or override"),
        https_proxy: config.https_proxy.clone(),
        timeout: Duration::from_secs(config.flush_timeout),
        retry_strategy: DsdRetryStrategy::Immediate(3),
    };
    MetricsFlusher::new(flusher_config)
}

fn start_trace_agent(
    config: &Arc<Config>,
    resolved_api_key: String,
    tags_provider: &Arc<TagProvider>,
    invocation_processor: Arc<TokioMutex<InvocationProcessor>>,
    trace_aggregator: Arc<TokioMutex<trace_aggregator::TraceAggregator>>,
) -> (
    Sender<datadog_trace_utils::send_data::SendData>,
    Arc<trace_flusher::ServerlessTraceFlusher>,
    Arc<trace_processor::ServerlessTraceProcessor>,
    Arc<stats_flusher::ServerlessStatsFlusher>,
) {
    // Stats
    let stats_aggregator = Arc::new(TokioMutex::new(StatsAggregator::default()));
    let stats_flusher = Arc::new(stats_flusher::ServerlessStatsFlusher::new(
        resolved_api_key.clone(),
        stats_aggregator.clone(),
        Arc::clone(config),
    ));

    let stats_processor = Arc::new(stats_processor::ServerlessStatsProcessor {});

    // Traces
    let trace_flusher = Arc::new(trace_flusher::ServerlessTraceFlusher {
        aggregator: trace_aggregator.clone(),
        config: Arc::clone(config),
    });

    let obfuscation_config = obfuscation_config::ObfuscationConfig {
        tag_replace_rules: config.apm_replace_tags.clone(),
        http_remove_path_digits: config.apm_config_obfuscation_http_remove_paths_with_digits,
        http_remove_query_string: config.apm_config_obfuscation_http_remove_query_string,
        obfuscate_memcached: false,
        obfuscation_redis_enabled: false,
        obfuscation_redis_remove_all_args: false,
    };

    let trace_processor = Arc::new(trace_processor::ServerlessTraceProcessor {
        obfuscation_config: Arc::new(obfuscation_config),
        resolved_api_key: resolved_api_key.clone(),
    });

    let trace_agent = Box::new(trace_agent::TraceAgent::new(
        Arc::clone(config),
        trace_aggregator,
        trace_processor.clone(),
        stats_aggregator,
        stats_processor,
        invocation_processor,
        Arc::clone(tags_provider),
        resolved_api_key,
    ));
    let trace_agent_channel = trace_agent.get_sender_copy();

    tokio::spawn(async move {
        let res = trace_agent.start().await;
        if let Err(e) = res {
            error!("Error starting trace agent: {e:?}");
        }
    });

    (
        trace_agent_channel,
        trace_flusher,
        trace_processor,
        stats_flusher,
    )
}

async fn start_dogstatsd(metrics_aggr: &Arc<Mutex<MetricsAggregator>>) -> CancellationToken {
    let dogstatsd_config = DogStatsDConfig {
        host: EXTENSION_HOST.to_string(),
        port: DOGSTATSD_PORT,
    };
    let dogstatsd_cancel_token = tokio_util::sync::CancellationToken::new();
    let dogstatsd_client = DogStatsD::new(
        &dogstatsd_config,
        Arc::clone(metrics_aggr),
        dogstatsd_cancel_token.clone(),
    )
    .await;

    tokio::spawn(async move {
        dogstatsd_client.spin().await;
    });

    dogstatsd_cancel_token
}

async fn setup_telemetry_client(
    extension_id: &str,
    logs_agent_channel: Sender<TelemetryEvent>,
) -> Result<CancellationToken> {
    let telemetry_listener_config = TelemetryListenerConfig {
        host: EXTENSION_HOST.to_string(),
        port: TELEMETRY_PORT,
    };
    let telemetry_listener_cancel_token = tokio_util::sync::CancellationToken::new();
    let ct_clone = telemetry_listener_cancel_token.clone();
    tokio::spawn(async move {
        let _ =
            TelemetryListener::spin(&telemetry_listener_config, logs_agent_channel, ct_clone).await;
    });

    let telemetry_client = TelemetryApiClient::new(extension_id.to_string(), TELEMETRY_PORT);
    telemetry_client
        .subscribe()
        .await
        .map_err(|e| Error::new(std::io::ErrorKind::InvalidData, e.to_string()))?;
    Ok(telemetry_listener_cancel_token)
}

fn start_otlp_agent(
    config: &Arc<Config>,
    tags_provider: Arc<TagProvider>,
    trace_processor: Arc<dyn trace_processor::TraceProcessor + Send + Sync>,
    trace_tx: Sender<SendData>,
) {
    if !config.otlp_config_traces_enabled {
        return;
    }

    let agent = OtlpAgent::new(config.clone(), tags_provider, trace_processor, trace_tx);

    tokio::spawn(async move {
        if let Err(e) = agent.start().await {
            error!("Error starting OTLP agent: {e:?}");
        }
    });
}

fn start_api_runtime_proxy(
    config: &Arc<Config>,
    aws_config: &AwsConfig,
    invocation_processor: &Arc<TokioMutex<InvocationProcessor>>,
) -> Option<CancellationToken> {
    if !should_start_proxy(config, aws_config) {
        debug!("Skipping API runtime proxy, no LWA proxy or datadog wrapper found");
        return None;
    }

    let aws_config = aws_config.clone();
    let invocation_processor = invocation_processor.clone();
    interceptor::start(aws_config, invocation_processor).ok()
}<|MERGE_RESOLUTION|>--- conflicted
+++ resolved
@@ -78,11 +78,7 @@
     sync::{Arc, Mutex},
     time::{Duration, Instant},
 };
-<<<<<<< HEAD
 use tokio::{sync::mpsc::Sender, sync::Mutex as TokioMutex, task::JoinHandle};
-=======
-use tokio::sync::{mpsc::Sender, Mutex as TokioMutex};
->>>>>>> f1fadd61
 use tokio_util::sync::CancellationToken;
 use tracing::{debug, error};
 use tracing_subscriber::EnvFilter;
