--- conflicted
+++ resolved
@@ -520,7 +520,7 @@
     );
 
     let api_runtime_proxy_shutdown_signal =
-        start_api_runtime_proxy(config, aws_config, &invocation_processor);
+        start_api_runtime_proxy(config, &aws_config, &invocation_processor);
 
     let lifecycle_listener = LifecycleListener {
         invocation_processor: Arc::clone(&invocation_processor),
@@ -1180,7 +1180,7 @@
 
 fn start_api_runtime_proxy(
     config: &Arc<Config>,
-    aws_config: Arc<AwsConfig>,
+    aws_config: &Arc<AwsConfig>,
     invocation_processor: &Arc<TokioMutex<InvocationProcessor>>,
 ) -> Option<CancellationToken> {
     if !should_start_proxy(config, Arc::clone(&aws_config)) {
@@ -1188,11 +1188,8 @@
         return None;
     }
 
-<<<<<<< HEAD
-    let config = Arc::clone(config);
+    let config = config.clone();
     let aws_config = aws_config.clone();
-=======
->>>>>>> 70aa67f1
     let invocation_processor = invocation_processor.clone();
     interceptor::start(config, aws_config, invocation_processor).ok()
 }