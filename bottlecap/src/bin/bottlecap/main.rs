#![deny(clippy::all)]
#![deny(clippy::pedantic)]
#![deny(clippy::unwrap_used)]
#![deny(unused_extern_crates)]
#![deny(unused_allocation)]
#![deny(unused_assignments)]
#![deny(unused_comparisons)]
#![deny(unreachable_pub)]
#![deny(missing_copy_implementations)]
#![deny(missing_debug_implementations)]

use bottlecap::{
    base_url,
    config::{self, AwsConfig, Config},
    event_bus::bus::EventBus,
    events::Event,
    lifecycle::{
        flush_control::FlushControl,
        invocation_context::{InvocationContext, InvocationContextBuffer},
    },
    logger,
    logs::{
        agent::LogsAgent,
        flusher::{build_fqdn_logs, Flusher as LogsFlusher},
    },
    metrics::{
        aggregator::Aggregator as MetricsAggregator,
        constants::CONTEXTS,
        dogstatsd::{DogStatsD, DogStatsDConfig},
        enhanced::lambda::Lambda as enhanced_metrics,
        flusher::{build_fqdn_metrics, Flusher as MetricsFlusher},
    },
    secrets::decrypt,
    tags::{lambda, provider::Provider as TagProvider},
    telemetry::{
        self,
        client::TelemetryApiClient,
        events::{Status, TelemetryEvent, TelemetryRecord},
        listener::TelemetryListener,
    },
    traces::{
        hello_agent,
        stats_flusher::{self, StatsFlusher},
        stats_processor, trace_agent,
        trace_flusher::{self, TraceFlusher},
        trace_processor,
    },
    DOGSTATSD_PORT, EXTENSION_ACCEPT_FEATURE_HEADER, EXTENSION_FEATURES, EXTENSION_HOST,
    EXTENSION_ID_HEADER, EXTENSION_NAME, EXTENSION_NAME_HEADER, EXTENSION_ROUTE,
    LAMBDA_RUNTIME_SLUG, TELEMETRY_PORT,
};
use datadog_trace_obfuscation::obfuscation_config;
use decrypt::resolve_secrets;
use reqwest::Client;
use serde::Deserialize;
use std::{
    collections::hash_map,
    collections::HashMap,
    env,
    io::Error,
    io::Result,
    os::unix::process::CommandExt,
    path::Path,
    process::Command,
    sync::{Arc, Mutex},
};
use telemetry::listener::TelemetryListenerConfig;
use tokio::sync::mpsc::Sender;
use tokio::sync::Mutex as TokioMutex;
use tokio_util::sync::CancellationToken;
use tracing::{debug, error};
use tracing_subscriber::EnvFilter;

#[derive(Clone, Deserialize)]
#[serde(rename_all = "camelCase")]
struct RegisterResponse {
    // Skip deserialize because this field is not available in the response
    // body, but as a header. Header is extracted and set manually.
    #[serde(skip_deserializing)]
    extension_id: String,
    account_id: String,
}

#[derive(Deserialize)]
#[serde(tag = "eventType")]
enum NextEventResponse {
    #[serde(rename(deserialize = "INVOKE"))]
    Invoke {
        #[serde(rename(deserialize = "deadlineMs"))]
        deadline_ms: u64,
        #[serde(rename(deserialize = "requestId"))]
        request_id: String,
        #[serde(rename(deserialize = "invokedFunctionArn"))]
        invoked_function_arn: String,
    },
    #[serde(rename(deserialize = "SHUTDOWN"))]
    Shutdown {
        #[serde(rename(deserialize = "shutdownReason"))]
        shutdown_reason: String,
        #[serde(rename(deserialize = "deadlineMs"))]
        deadline_ms: u64,
    },
}

async fn next_event(client: &reqwest::Client, ext_id: &str) -> Result<NextEventResponse> {
    let base_url = base_url(EXTENSION_ROUTE)
        .map_err(|e| Error::new(std::io::ErrorKind::InvalidData, e.to_string()))?;
    let url = format!("{base_url}/event/next");
    client
        .get(&url)
        .header(EXTENSION_ID_HEADER, ext_id)
        .send()
        .await
        .map_err(|e| Error::new(std::io::ErrorKind::InvalidData, e.to_string()))?
        .json()
        .await
        .map_err(|e| Error::new(std::io::ErrorKind::InvalidData, e.to_string()))
}

async fn register(client: &reqwest::Client) -> Result<RegisterResponse> {
    let mut map = HashMap::new();
    let base_url = base_url(EXTENSION_ROUTE)
        .map_err(|e| Error::new(std::io::ErrorKind::InvalidData, e.to_string()))?;
    map.insert("events", vec!["INVOKE", "SHUTDOWN"]);
    let url = format!("{base_url}/register");

    let resp = client
        .post(&url)
        .header(EXTENSION_NAME_HEADER, EXTENSION_NAME)
        .header(EXTENSION_ACCEPT_FEATURE_HEADER, EXTENSION_FEATURES)
        .json(&map)
        .send()
        .await
        .map_err(|e| Error::new(std::io::ErrorKind::InvalidData, e.to_string()))?;

    assert_eq!(resp.status(), 200, "Unable to register extension");

    let extension_id = resp
        .headers()
        .get(EXTENSION_ID_HEADER)
        .expect("Extension ID header not found")
        .to_str()
        .expect("Can't convert header to string")
        .to_string();
    let mut register_response: RegisterResponse = resp
        .json::<RegisterResponse>()
        .await
        .map_err(|e| Error::new(std::io::ErrorKind::InvalidData, e.to_string()))?;

    // Set manually since it's not part of the response body
    register_response.extension_id = extension_id;

    Ok(register_response)
}

fn build_function_arn(account_id: &str, region: &str, function_name: &str) -> String {
    format!("arn:aws:lambda:{region}:{account_id}:function:{function_name}")
}

#[tokio::main]
async fn main() -> Result<()> {
    let (aws_config, config) = load_configs();

    enable_logging_subsystem(&config);
    let client = reqwest::Client::new();

    let r = register(&client)
        .await
        .map_err(|e| Error::new(std::io::ErrorKind::InvalidData, e.to_string()))?;

    if let Some(resolved_api_key) = resolve_secrets(Arc::clone(&config), &aws_config).await {
        match extension_loop_active(&aws_config, &config, &client, &r, resolved_api_key).await {
            Ok(()) => {
                debug!("Extension loop completed successfully");
                Ok(())
            }
            Err(e) => {
                error!(
                    "Extension loop failed: {e:?}, Calling /next without Datadog instrumentation"
                );
                extension_loop_idle(&client, &r).await
            }
        }
    } else {
        error!("Failed to resolve secrets, Datadog extension will be idle");
        extension_loop_idle(&client, &r).await
    }
}

fn load_configs() -> (AwsConfig, Arc<Config>) {
    // First load the configuration
    let aws_config = AwsConfig {
        region: env::var("AWS_DEFAULT_REGION").expect("AWS_DEFAULT_REGION not set"),
        aws_access_key_id: env::var("AWS_ACCESS_KEY_ID").expect("AWS_ACCESS_KEY_ID not set"),
        aws_secret_access_key: env::var("AWS_SECRET_ACCESS_KEY")
            .expect("AWS_SECRET_ACCESS_KEY not set"),
        aws_session_token: env::var("AWS_SESSION_TOKEN").expect("AWS_SESSION_TOKEN not set"),
        function_name: env::var("AWS_LAMBDA_FUNCTION_NAME")
            .expect("AWS_LAMBDA_FUNCTION_NAME not set"),
    };
    let lambda_directory = env::var("LAMBDA_TASK_ROOT").unwrap_or_else(|_| "/var/task".to_string());
    let config = match config::get_config(Path::new(&lambda_directory)) {
        Ok(config) => Arc::new(config),
        Err(e) => {
            // NOTE we must print here as the logging subsystem is not enabled yet.
            println!("Error loading configuration: {e:?}");
            let err = Command::new("/opt/datadog-agent-go").exec();
            panic!("Error starting the extension: {err:?}");
        }
    };
    (aws_config, config)
}

fn enable_logging_subsystem(config: &Arc<Config>) {
    let env_filter = format!(
        "h2=off,hyper=off,rustls=off,datadog-trace-mini-agent=off,{:?}",
        config.log_level
    );
    let subscriber = tracing_subscriber::fmt::Subscriber::builder()
        .with_env_filter(
<<<<<<< HEAD
            EnvFilter::try_new(format!(
                "{:?},hyper=warn,reqwest=warn,rustls=warn,datadog-trace-mini-agent=warn",
                config.log_level
            ))
            .expect("could not parse log level in configuration"),
=======
            EnvFilter::try_new(env_filter).expect("could not parse log level in configuration"),
>>>>>>> 3bf07125
        )
        .with_level(true)
        .with_thread_names(false)
        .with_thread_ids(false)
        .with_line_number(false)
        .with_file(false)
        .with_target(false)
        .without_time()
        .event_format(logger::Formatter)
        .finish();
    tracing::subscriber::set_global_default(subscriber).expect("setting default subscriber failed");

    debug!("Logging subsystem enabled");
}

async fn extension_loop_idle(client: &Client, r: &RegisterResponse) -> Result<()> {
    loop {
        match next_event(client, &r.extension_id).await {
            Ok(_) => {
                debug!("Extension is idle, skipping next event");
            }
            Err(e) => {
                error!("Error getting next event: {e:?}");
                return Err(e);
            }
        };
    }
}

#[allow(clippy::too_many_lines)]
async fn extension_loop_active(
    aws_config: &AwsConfig,
    config: &Arc<Config>,
    client: &Client,
    r: &RegisterResponse,
    resolved_api_key: String,
) -> Result<()> {
    let mut event_bus = EventBus::run();

    let tags_provider = setup_tag_provider(aws_config, config, &r.account_id);
    let (logs_agent_channel, logs_flusher) = start_logs_agent(
        config,
        resolved_api_key.clone(),
        &tags_provider,
        event_bus.get_sender_copy(),
    );

    let metrics_aggr = Arc::new(Mutex::new(
        MetricsAggregator::new(tags_provider.clone(), CONTEXTS)
            .expect("failed to create aggregator"),
    ));
    let mut metrics_flusher = MetricsFlusher::new(
        resolved_api_key.clone(),
        Arc::clone(&metrics_aggr),
        build_fqdn_metrics(config.site.clone()),
    );

    let trace_flusher = Arc::new(trace_flusher::ServerlessTraceFlusher {
        buffer: Arc::new(TokioMutex::new(Vec::new())),
    });
    let trace_processor = Arc::new(trace_processor::ServerlessTraceProcessor {
        obfuscation_config: Arc::new(
            obfuscation_config::ObfuscationConfig::new()
                .map_err(|e| Error::new(std::io::ErrorKind::InvalidData, e.to_string()))?,
        ),
        resolved_api_key: resolved_api_key.clone(),
    });

    let stats_flusher = Arc::new(stats_flusher::ServerlessStatsFlusher {
        buffer: Arc::new(TokioMutex::new(Vec::new())),
        config: Arc::clone(config),
        resolved_api_key: resolved_api_key.clone(),
    });
    let stats_processor = Arc::new(stats_processor::ServerlessStatsProcessor {});

    let trace_flusher_clone = trace_flusher.clone();
    let stats_flusher_clone = stats_flusher.clone();

    let trace_agent = Box::new(trace_agent::TraceAgent {
        config: Arc::clone(config),
        trace_processor,
        trace_flusher: trace_flusher_clone,
        stats_processor,
        stats_flusher: stats_flusher_clone,
        tags_provider,
    });
    tokio::spawn(async move {
        let res = trace_agent.start_trace_agent().await;
        if let Err(e) = res {
            error!("Error starting trace agent: {e:?}");
        }
    });
    // TODO(astuyve): deprioritize this task after the first request
    tokio::spawn(async move {
        let res = hello_agent::start_handler().await;
        if let Err(e) = res {
            error!("Error starting hello agent: {e:?}");
        }
    });

    let lambda_enhanced_metrics =
        enhanced_metrics::new(Arc::clone(&metrics_aggr), Arc::clone(config));
    let dogstatsd_cancel_token = start_dogstatsd(&metrics_aggr).await;

    let telemetry_listener_cancel_token =
        setup_telemetry_client(&r.extension_id, logs_agent_channel).await?;

    let flush_control = FlushControl::new(config.serverless_flush_strategy);
    let mut invocation_context_buffer = InvocationContextBuffer::default();
    let mut shutdown = false;

    let mut flush_interval = flush_control.get_flush_interval();
    flush_interval.tick().await; // discard first tick, which is instantaneous

    loop {
        let evt = next_event(client, &r.extension_id).await;
        match evt {
            Ok(NextEventResponse::Invoke {
                request_id,
                deadline_ms,
                invoked_function_arn,
            }) => {
                debug!(
                    "Invoke event {}; deadline: {}, invoked_function_arn: {}",
                    request_id, deadline_ms, invoked_function_arn
                );
                lambda_enhanced_metrics.increment_invocation_metric();
            }
            Ok(NextEventResponse::Shutdown {
                shutdown_reason,
                deadline_ms,
            }) => {
                println!("Exiting: {shutdown_reason}, deadline: {deadline_ms}");
                shutdown = true;
            }
            Err(err) => {
                eprintln!("Error: {err:?}");
                println!("Exiting");
                return Err(err);
            }
        }
        // Block until we get something from the telemetry API
        // Check if flush logic says we should block and flush or not
        loop {
            tokio::select! {
                _ = flush_interval.tick() => {
                    debug!("Periodic interval tick, flushing");
                    tokio::join!(
                        logs_flusher.flush(),
                        metrics_flusher.flush(),
                        trace_flusher.manual_flush(),
                        stats_flusher.manual_flush()
                    );
                }
                Some(event) = event_bus.rx.recv() => {
                    match event {
                        Event::Metric(event) => {
                            debug!("Metric event: {:?}", event);
                        }
                        Event::Telemetry(event) => match event.record {
                            TelemetryRecord::PlatformStart { request_id, .. } => {
                                invocation_context_buffer.insert(InvocationContext {
                                    request_id,
                                    runtime_duration_ms: 0.0,
                                });
                            }
                            TelemetryRecord::PlatformInitReport {
                                initialization_type,
                                phase,
                                metrics,
                            } => {
                                debug!("Platform init report for initialization_type: {:?} with phase: {:?} and metrics: {:?}", initialization_type, phase, metrics);
                                lambda_enhanced_metrics
                                    .set_init_duration_metric(metrics.duration_ms);
                            }
                            TelemetryRecord::PlatformRuntimeDone {
                                request_id,
                                status,
                                metrics,
                                ..
                            } => {
                                if let Some(metrics) = metrics {
                                    invocation_context_buffer
                                        .add_runtime_duration(&request_id, metrics.duration_ms);
                                    lambda_enhanced_metrics
                                        .set_runtime_duration_metric(metrics.duration_ms);
                                }

                                if status != Status::Success {
                                    lambda_enhanced_metrics.increment_errors_metric();
                                    if status == Status::Timeout {
                                        lambda_enhanced_metrics.increment_timeout_metric();
                                    }
                                }
                                debug!(
                                    "Runtime done for request_id: {:?} with status: {:?}",
                                    request_id, status
                                );
                                // TODO(astuyve) it'll be easy to
                                // pass the invocation deadline to
                                // flush tasks here, so they can
                                // retry if we have more time
                                if flush_control.should_flush_end() {
                                    tokio::join!(
                                        logs_flusher.flush(),
                                        metrics_flusher.flush(),
                                        trace_flusher.manual_flush(),
                                        stats_flusher.manual_flush()
                                    );
                                }
                                break;
                            }
                            TelemetryRecord::PlatformReport {
                                request_id,
                                status,
                                metrics,
                                ..
                            } => {
                                debug!(
                                    "Platform report for request_id: {:?} with status: {:?}",
                                    request_id, status
                                );
                                lambda_enhanced_metrics.set_report_log_metrics(&metrics);
                                if let Some(invocation_context) =
                                    invocation_context_buffer.remove(&request_id)
                                {
                                    if invocation_context.runtime_duration_ms > 0.0 {
                                        let post_runtime_duration_ms = metrics.duration_ms
                                            - invocation_context.runtime_duration_ms;
                                        lambda_enhanced_metrics.set_post_runtime_duration_metric(
                                            post_runtime_duration_ms,
                                        );
                                    } else {
                                        debug!("Impossible to compute post runtime duration for request_id: {:?}", request_id);
                                    }
                                }

                                if shutdown {
                                    break;
                                }
                            }
                            _ => {
                                debug!("Unforwarded Telemetry event: {:?}", event);
                            }
                        },
                    }
                }
            }
        }

        if shutdown {
            dogstatsd_cancel_token.cancel();
            telemetry_listener_cancel_token.cancel();
            tokio::join!(
                logs_flusher.flush(),
                metrics_flusher.flush(),
                trace_flusher.manual_flush(),
                stats_flusher.manual_flush()
            );
            return Ok(());
        }
    }
}

fn setup_tag_provider(
    aws_config: &AwsConfig,
    config: &Arc<Config>,
    account_id: &str,
) -> Arc<TagProvider> {
    let function_arn =
        build_function_arn(account_id, &aws_config.region, &aws_config.function_name);
    let metadata_hash = hash_map::HashMap::from([(
        lambda::tags::FUNCTION_ARN_KEY.to_string(),
        function_arn.clone(),
    )]);
    Arc::new(TagProvider::new(
        Arc::clone(config),
        LAMBDA_RUNTIME_SLUG.to_string(),
        &metadata_hash,
    ))
}

fn start_logs_agent(
    config: &Arc<Config>,
    resolved_api_key: String,
    tags_provider: &Arc<TagProvider>,
    event_bus: Sender<Event>,
) -> (Sender<TelemetryEvent>, LogsFlusher) {
    let mut logs_agent = LogsAgent::new(Arc::clone(tags_provider), Arc::clone(config), event_bus);
    let logs_agent_channel = logs_agent.get_sender_copy();
    let logs_flusher = LogsFlusher::new(
        resolved_api_key,
        Arc::clone(&logs_agent.aggregator),
        build_fqdn_logs(config.site.clone()),
    );
    tokio::spawn(async move {
        logs_agent.spin().await;
    });
    (logs_agent_channel, logs_flusher)
}

async fn start_dogstatsd(metrics_aggr: &Arc<Mutex<MetricsAggregator>>) -> CancellationToken {
    let dogstatsd_config = DogStatsDConfig {
        host: EXTENSION_HOST.to_string(),
        port: DOGSTATSD_PORT,
    };
    let dogstatsd_cancel_token = tokio_util::sync::CancellationToken::new();
    let dogstatsd_client = DogStatsD::new(
        &dogstatsd_config,
        Arc::clone(metrics_aggr),
        dogstatsd_cancel_token.clone(),
    )
    .await;

    tokio::spawn(async move {
        dogstatsd_client.spin().await;
    });

    dogstatsd_cancel_token
}

async fn setup_telemetry_client(
    extension_id: &str,
    logs_agent_channel: Sender<TelemetryEvent>,
) -> Result<CancellationToken> {
    let telemetry_listener_config = TelemetryListenerConfig {
        host: EXTENSION_HOST.to_string(),
        port: TELEMETRY_PORT,
    };
    let telemetry_listener_cancel_token = tokio_util::sync::CancellationToken::new();
    let ct_clone = telemetry_listener_cancel_token.clone();
    tokio::spawn(async move {
        TelemetryListener::spin(&telemetry_listener_config, logs_agent_channel, ct_clone).await;
    });

    let telemetry_client = TelemetryApiClient::new(extension_id.to_string(), TELEMETRY_PORT);
    telemetry_client
        .subscribe()
        .await
        .map_err(|e| Error::new(std::io::ErrorKind::InvalidData, e.to_string()))?;
    Ok(telemetry_listener_cancel_token)
}<|MERGE_RESOLUTION|>--- conflicted
+++ resolved
@@ -218,15 +218,7 @@
     );
     let subscriber = tracing_subscriber::fmt::Subscriber::builder()
         .with_env_filter(
-<<<<<<< HEAD
-            EnvFilter::try_new(format!(
-                "{:?},hyper=warn,reqwest=warn,rustls=warn,datadog-trace-mini-agent=warn",
-                config.log_level
-            ))
-            .expect("could not parse log level in configuration"),
-=======
             EnvFilter::try_new(env_filter).expect("could not parse log level in configuration"),
->>>>>>> 3bf07125
         )
         .with_level(true)
         .with_thread_names(false)
