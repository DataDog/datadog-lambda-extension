#![deny(clippy::all)]
#![deny(clippy::pedantic)]
#![deny(clippy::unwrap_used)]
#![deny(unused_extern_crates)]
#![deny(unused_allocation)]
#![deny(unused_assignments)]
#![deny(unused_comparisons)]
#![deny(unreachable_pub)]
#![deny(missing_copy_implementations)]
#![deny(missing_debug_implementations)]

use decrypt::resolve_secrets;
use lifecycle::flush_control::FlushControl;
use std::collections::hash_map;
use telemetry::listener::TelemetryListenerConfig;
use tracing::{debug, error, info};
use tracing_subscriber::EnvFilter;

use bottlecap::{
    base_url, config,
    event_bus::bus::EventBus,
    events::Event,
    lifecycle, logger,
    logs::agent::LogsAgent,
    metrics::{
        aggregator as metrics_aggregator, constants,
        dogstatsd::{DogStatsD, DogStatsDConfig},
        enhanced::lambda::Lambda as enhanced_metrics,
    },
    tags::{lambda, provider},
    telemetry::{
        self, client::TelemetryApiClient, events::Status, events::TelemetryRecord,
        listener::TelemetryListener,
    },
    DOGSTATSD_PORT, EXTENSION_ACCEPT_FEATURE_HEADER, EXTENSION_FEATURES, EXTENSION_HOST,
    EXTENSION_ID_HEADER, EXTENSION_NAME, EXTENSION_NAME_HEADER, EXTENSION_ROUTE,
    LAMBDA_RUNTIME_SLUG, TELEMETRY_PORT,
};

use serde::Deserialize;
use std::collections::HashMap;
use std::env;
use std::io::Error;
use std::io::Result;
use std::sync::{Arc, Mutex};
use std::{os::unix::process::CommandExt, path::Path, process::Command};

use bottlecap::secrets::decrypt;
#[cfg(not(target_env = "msvc"))]
use tikv_jemallocator::Jemalloc;

#[cfg(not(target_env = "msvc"))]
#[global_allocator]
static GLOBAL: Jemalloc = Jemalloc;

#[derive(Clone, Deserialize)]
#[serde(rename_all = "camelCase")]
struct RegisterResponse {
    // Skip deserialize because this field is not available in the response
    // body, but as a header. Header is extracted and set manually.
    #[serde(skip_deserializing)]
    extension_id: String,
    account_id: String,
}

#[derive(Deserialize)]
#[serde(tag = "eventType")]
enum NextEventResponse {
    #[serde(rename(deserialize = "INVOKE"))]
    Invoke {
        #[serde(rename(deserialize = "deadlineMs"))]
        deadline_ms: u64,
        #[serde(rename(deserialize = "requestId"))]
        request_id: String,
        #[serde(rename(deserialize = "invokedFunctionArn"))]
        invoked_function_arn: String,
    },
    #[serde(rename(deserialize = "SHUTDOWN"))]
    Shutdown {
        #[serde(rename(deserialize = "shutdownReason"))]
        shutdown_reason: String,
        #[serde(rename(deserialize = "deadlineMs"))]
        deadline_ms: u64,
    },
}

async fn next_event(client: &reqwest::Client, ext_id: &str) -> Result<NextEventResponse> {
    let base_url = base_url(EXTENSION_ROUTE)
        .map_err(|e| Error::new(std::io::ErrorKind::InvalidData, e.to_string()))?;
    let url = format!("{base_url}/event/next");
    client
        .get(&url)
        .header(EXTENSION_ID_HEADER, ext_id)
        .send()
        .await
        .map_err(|e| Error::new(std::io::ErrorKind::InvalidData, e.to_string()))?
        .json()
        .await
        .map_err(|e| Error::new(std::io::ErrorKind::InvalidData, e.to_string()))
}

async fn register(client: &reqwest::Client) -> Result<RegisterResponse> {
    let mut map = HashMap::new();
    let base_url = base_url(EXTENSION_ROUTE)
        .map_err(|e| Error::new(std::io::ErrorKind::InvalidData, e.to_string()))?;
    map.insert("events", vec!["INVOKE", "SHUTDOWN"]);
    let url = format!("{base_url}/register");

    let resp = client
        .post(&url)
        .header(EXTENSION_NAME_HEADER, EXTENSION_NAME)
        .header(EXTENSION_ACCEPT_FEATURE_HEADER, EXTENSION_FEATURES)
        .json(&map)
        .send()
        .await
        .map_err(|e| Error::new(std::io::ErrorKind::InvalidData, e.to_string()))?;

    assert!(resp.status() == 200, "Unable to register extension");

    let extension_id = resp
        .headers()
        .get(EXTENSION_ID_HEADER)
        .unwrap()
        .to_str()
        .expect("Can't convert header to string")
        .to_string();
    let mut register_response: RegisterResponse = resp
        .json::<RegisterResponse>()
        .await
        .map_err(|e| Error::new(std::io::ErrorKind::InvalidData, e.to_string()))?;

    // Set manually since it's not part of the response body
    register_response.extension_id = extension_id;

    Ok(register_response)
}

fn build_function_arn(account_id: &str, region: &str, function_name: &str) -> String {
    format!("arn:aws:lambda:{region}:{account_id}:function:{function_name}")
}

#[allow(clippy::too_many_lines)]
#[tokio::main]
async fn main() -> Result<()> {
    // First load the configuration
    let lambda_directory = env::var("LAMBDA_TASK_ROOT").unwrap_or_else(|_| "/var/task".to_string());
    let env_config = match config::get_config(Path::new(&lambda_directory)) {
        Ok(config) => config,
        Err(e) => {
            // NOTE we must print here as the logging subsystem is not enabled yet.
            println!("Error loading configuration: {e:?}");
            let err = Command::new("/opt/datadog-agent-go").exec();
            panic!("Error starting the extension: {err:?}");
        }
    };

    // Bridge any `log` logs into the tracing subsystem. Note this is a global
    // registration.
    tracing_log::LogTracer::builder()
        .with_max_level(env_config.log_level.as_level_filter())
        .init()
        .expect("failed to set up log bridge");

    let subscriber = tracing_subscriber::fmt::Subscriber::builder()
        .with_env_filter(
            EnvFilter::try_new(env_config.log_level)
                .expect("could not parse log level in configuration"),
        )
        .with_level(true)
        .with_thread_names(false)
        .with_thread_ids(false)
        .with_line_number(false)
        .with_file(false)
        .with_target(false)
        .without_time()
        .event_format(logger::Formatter)
        .finish();
    tracing::subscriber::set_global_default(subscriber).expect("setting default subscriber failed");

    info!("logging subsystem enabled");
    let client = reqwest::Client::new();

<<<<<<< HEAD
    let r = register(&client)
        .await
        .map_err(|e| Error::new(std::io::ErrorKind::InvalidData, e.to_string()))?;
=======
    let config = match resolve_secrets(env_config) {
        Ok(c) => Arc::new(c),
        Err(e) => {
            panic!("Error resolving key: {e}");
        }
    };

    let r = register().map_err(|e| Error::new(std::io::ErrorKind::InvalidData, e.to_string()))?;
>>>>>>> db16349d

    let region = env::var("AWS_REGION").expect("could not read AWS_REGION");
    let function_name =
        env::var("AWS_LAMBDA_FUNCTION_NAME").expect("could not read AWS_LAMBDA_FUNCTION_NAME");
    let function_arn = build_function_arn(&r.account_id, &region, &function_name);
    let metadata_hash = hash_map::HashMap::from([(
        lambda::tags::FUNCTION_ARN_KEY.to_string(),
        function_arn.clone(),
    )]);
    let tags_provider = Arc::new(provider::Provider::new(
        Arc::clone(&config),
        LAMBDA_RUNTIME_SLUG.to_string(),
        &metadata_hash,
    ));
<<<<<<< HEAD
    let logs_agent = LogsAgent::run(Arc::clone(&tags_provider), Arc::clone(&config));
    let mut event_bus = EventBus::run();
=======

    let event_bus = EventBus::run();
    let logs_agent = LogsAgent::run(
        Arc::clone(&tags_provider),
        Arc::clone(&config),
        event_bus.get_sender_copy(),
    );
>>>>>>> db16349d
    let metrics_aggr = Arc::new(Mutex::new(
        metrics_aggregator::Aggregator::<{ constants::CONTEXTS }>::new(tags_provider.clone())
            .expect("failed to create aggregator"),
    ));
    let dogstatsd_config = DogStatsDConfig {
        host: EXTENSION_HOST.to_string(),
        port: DOGSTATSD_PORT,
        datadog_config: Arc::clone(&config),
        aggregator: Arc::clone(&metrics_aggr),
        tags_provider: Arc::clone(&tags_provider),
    };
    let lambda_enhanced_metrics = enhanced_metrics::new(Arc::clone(&metrics_aggr));
    let dogstats_cancel_token = tokio_util::sync::CancellationToken::new();
    let mut dogstats_client = DogStatsD::new(&dogstatsd_config, event_bus.get_sender_copy(), dogstats_cancel_token.clone()).await;
    tokio::spawn(async move {
        dogstats_client.spin().await;
    });
    let telemetry_listener_config = TelemetryListenerConfig {
        host: EXTENSION_HOST.to_string(),
        port: TELEMETRY_PORT,
    };
<<<<<<< HEAD
    let telemetry_listener_cancel_token = tokio_util::sync::CancellationToken::new();
    let telemetry_listener = TelemetryListener::new(
        &telemetry_listener_config,
        event_bus.get_sender_copy(),
        telemetry_listener_cancel_token.clone(),
    )
    .await
    .map_err(|e| Error::new(std::io::ErrorKind::InvalidData, e.to_string()))?;
    tokio::spawn(async move {
        telemetry_listener.spin().await;
    });
=======
    let telemetry_listener =
        TelemetryListener::run(&telemetry_listener_config, logs_agent.get_sender_copy())
            .map_err(|e| Error::new(std::io::ErrorKind::InvalidData, e.to_string()))?;
>>>>>>> db16349d
    let telemetry_client = TelemetryApiClient::new(r.extension_id.to_string(), TELEMETRY_PORT);
    telemetry_client
        .subscribe()
        .await
        .map_err(|e| Error::new(std::io::ErrorKind::InvalidData, e.to_string()))?;

    let mut flush_control = FlushControl::new(config.serverless_flush_strategy);
    let mut shutdown = false;

    loop {
        let evt = next_event(&client, &r.extension_id).await;
        match evt {
            Ok(NextEventResponse::Invoke {
                request_id,
                deadline_ms,
                invoked_function_arn,
            }) => {
                info!(
                    "[bottlecap] Invoke event {}; deadline: {}, invoked_function_arn: {}",
                    request_id, deadline_ms, invoked_function_arn
                );
                if let Err(e) = lambda_enhanced_metrics.increment_invocation_metric() {
                    error!("Failed to increment invocation metric: {e:?}");
                }
            }
            Ok(NextEventResponse::Shutdown {
                shutdown_reason,
                deadline_ms,
            }) => {
                println!("Exiting: {shutdown_reason}, deadline: {deadline_ms}");
                shutdown = true;
            }
            Err(err) => {
                eprintln!("Error: {err:?}");
                println!("Exiting");
                return Err(err);
            }
        }
        // Block until we get something from the telemetry API
        // Check if flush logic says we should block and flush or not
        if flush_control.should_flush() || shutdown {
            loop {
                let received = event_bus.rx.recv().await;
                error!("ASTUYVE: main bus received: {:?}", received);
                if let Some(event) = received {
                    match event {
                        Event::Metric(event) => {
                            debug!("Metric event: {:?}", event);
                        }
                        Event::Telemetry(event) => match event.record {
                            TelemetryRecord::PlatformInitReport {
                                initialization_type,
                                phase,
                                metrics,
                            } => {
                                debug!("Platform init report for initialization_type: {:?} with phase: {:?} and metrics: {:?}", initialization_type, phase, metrics);
                            }
                            TelemetryRecord::PlatformRuntimeDone {
                                request_id, status, ..
                            } => {
                                if status != Status::Success {
                                    if let Err(e) =
                                        lambda_enhanced_metrics.increment_errors_metric()
                                    {
                                        error!("Failed to increment error metric: {e:?}");
                                    }
                                    if status == Status::Timeout {
                                        if let Err(e) =
                                            lambda_enhanced_metrics.increment_timeout_metric()
                                        {
                                            error!("Failed to increment timeout metric: {e:?}");
                                        }
                                    }
<<<<<<< HEAD
                                    debug!(
                                        "Runtime done for request_id: {:?} with status: {:?}",
                                        request_id, status
                                    );
                                    logs_agent.flush().await;
                                    dogstats_client.flush().await;
                                    break;
                                }
                                TelemetryRecord::PlatformReport {
                                    request_id,
                                    status,
                                    metrics,
                                    ..
                                } => {
                                    debug!(
                                        "Platform report for request_id: {:?} with status: {:?}",
                                        request_id, status
                                    );
                                    lambda_enhanced_metrics.set_report_log_metrics(&metrics);
                                    if shutdown {
                                        break;
                                    }
=======
>>>>>>> db16349d
                                }
                                debug!(
                                    "Runtime done for request_id: {:?} with status: {:?}",
                                    request_id, status
                                );
                                logs_agent.flush();
                                dogstats_client.flush();
                                break;
                            }
                            TelemetryRecord::PlatformReport {
                                request_id,
                                status,
                                metrics,
                                ..
                            } => {
                                debug!(
                                    "Platform report for request_id: {:?} with status: {:?}",
                                    request_id, status
                                );
                                lambda_enhanced_metrics.set_report_log_metrics(&metrics);
                                if shutdown {
                                    break;
                                }
                            }
                            _ => {
                                debug!("Unforwarded Telemetry event: {:?}", event);
                            }
                        },
                    }
                } else {
                    error!("could not get the event");
                }
            }
        }

        if shutdown {
            tokio::join!(logs_agent.shutdown());
            dogstats_cancel_token.cancel();
            telemetry_listener_cancel_token.cancel();
            return Ok(());
        }
    }
}<|MERGE_RESOLUTION|>--- conflicted
+++ resolved
@@ -180,20 +180,15 @@
     info!("logging subsystem enabled");
     let client = reqwest::Client::new();
 
-<<<<<<< HEAD
     let r = register(&client)
         .await
         .map_err(|e| Error::new(std::io::ErrorKind::InvalidData, e.to_string()))?;
-=======
     let config = match resolve_secrets(env_config) {
         Ok(c) => Arc::new(c),
         Err(e) => {
             panic!("Error resolving key: {e}");
         }
     };
-
-    let r = register().map_err(|e| Error::new(std::io::ErrorKind::InvalidData, e.to_string()))?;
->>>>>>> db16349d
 
     let region = env::var("AWS_REGION").expect("could not read AWS_REGION");
     let function_name =
@@ -208,18 +203,13 @@
         LAMBDA_RUNTIME_SLUG.to_string(),
         &metadata_hash,
     ));
-<<<<<<< HEAD
-    let logs_agent = LogsAgent::run(Arc::clone(&tags_provider), Arc::clone(&config));
+
     let mut event_bus = EventBus::run();
-=======
-
-    let event_bus = EventBus::run();
     let logs_agent = LogsAgent::run(
         Arc::clone(&tags_provider),
         Arc::clone(&config),
         event_bus.get_sender_copy(),
     );
->>>>>>> db16349d
     let metrics_aggr = Arc::new(Mutex::new(
         metrics_aggregator::Aggregator::<{ constants::CONTEXTS }>::new(tags_provider.clone())
             .expect("failed to create aggregator"),
@@ -233,7 +223,12 @@
     };
     let lambda_enhanced_metrics = enhanced_metrics::new(Arc::clone(&metrics_aggr));
     let dogstats_cancel_token = tokio_util::sync::CancellationToken::new();
-    let mut dogstats_client = DogStatsD::new(&dogstatsd_config, event_bus.get_sender_copy(), dogstats_cancel_token.clone()).await;
+    let mut dogstats_client = DogStatsD::new(
+        &dogstatsd_config,
+        event_bus.get_sender_copy(),
+        dogstats_cancel_token.clone(),
+    )
+    .await;
     tokio::spawn(async move {
         dogstats_client.spin().await;
     });
@@ -241,7 +236,6 @@
         host: EXTENSION_HOST.to_string(),
         port: TELEMETRY_PORT,
     };
-<<<<<<< HEAD
     let telemetry_listener_cancel_token = tokio_util::sync::CancellationToken::new();
     let telemetry_listener = TelemetryListener::new(
         &telemetry_listener_config,
@@ -253,11 +247,7 @@
     tokio::spawn(async move {
         telemetry_listener.spin().await;
     });
-=======
-    let telemetry_listener =
-        TelemetryListener::run(&telemetry_listener_config, logs_agent.get_sender_copy())
-            .map_err(|e| Error::new(std::io::ErrorKind::InvalidData, e.to_string()))?;
->>>>>>> db16349d
+
     let telemetry_client = TelemetryApiClient::new(r.extension_id.to_string(), TELEMETRY_PORT);
     telemetry_client
         .subscribe()
@@ -331,31 +321,6 @@
                                             error!("Failed to increment timeout metric: {e:?}");
                                         }
                                     }
-<<<<<<< HEAD
-                                    debug!(
-                                        "Runtime done for request_id: {:?} with status: {:?}",
-                                        request_id, status
-                                    );
-                                    logs_agent.flush().await;
-                                    dogstats_client.flush().await;
-                                    break;
-                                }
-                                TelemetryRecord::PlatformReport {
-                                    request_id,
-                                    status,
-                                    metrics,
-                                    ..
-                                } => {
-                                    debug!(
-                                        "Platform report for request_id: {:?} with status: {:?}",
-                                        request_id, status
-                                    );
-                                    lambda_enhanced_metrics.set_report_log_metrics(&metrics);
-                                    if shutdown {
-                                        break;
-                                    }
-=======
->>>>>>> db16349d
                                 }
                                 debug!(
                                     "Runtime done for request_id: {:?} with status: {:?}",
