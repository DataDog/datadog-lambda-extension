--- conflicted
+++ resolved
@@ -314,8 +314,6 @@
             error!("Error starting trace agent: {e:?}");
         }
     });
-<<<<<<< HEAD
-
     // TODO(astuyve): deprioritize this task after the first request
     tokio::spawn(async move {
         let res = hello_agent::start_handler().await;
@@ -324,11 +322,8 @@
         }
     });
 
-    let lambda_enhanced_metrics = enhanced_metrics::new(Arc::clone(&metrics_aggr));
-=======
     let lambda_enhanced_metrics =
         enhanced_metrics::new(Arc::clone(&metrics_aggr), Arc::clone(config));
->>>>>>> f46dd48f
     let dogstatsd_cancel_token = start_dogstatsd(event_bus.get_sender_copy(), &metrics_aggr).await;
 
     let telemetry_listener_cancel_token =
