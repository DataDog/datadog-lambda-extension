#![deny(clippy::all)]
#![deny(clippy::pedantic)]
#![deny(clippy::unwrap_used)]
#![deny(unused_extern_crates)]
#![deny(unused_allocation)]
#![deny(unused_assignments)]
#![deny(unused_comparisons)]
#![deny(unreachable_pub)]
#![deny(missing_copy_implementations)]
#![deny(missing_debug_implementations)]

use bottlecap::{
    base_url,
    config::{
        self,
        aws::{build_lambda_function_arn, AwsConfig},
        Config,
    },
    event_bus::bus::EventBus,
    events::Event,
    fips::{log_fips_status, prepare_client_provider},
    lifecycle::{
        flush_control::{FlushControl, FlushDecision},
        invocation::processor::Processor as InvocationProcessor,
        listener::Listener as LifecycleListener,
    },
    logger,
    logs::{agent::LogsAgent, flusher::Flusher as LogsFlusher},
    otlp::{agent::Agent as OtlpAgent, should_enable_otlp_agent},
    proxy::{interceptor, should_start_proxy},
    secrets::decrypt,
    tags::{
        lambda::{self, tags::EXTENSION_VERSION},
        provider::Provider as TagProvider,
    },
    telemetry::{
        client::TelemetryApiClient,
        events::{TelemetryEvent, TelemetryRecord},
        listener::{TelemetryListener, TelemetryListenerConfig},
    },
    traces::{
        stats_aggregator::StatsAggregator,
        stats_flusher::{self, StatsFlusher},
        stats_processor, trace_agent, trace_aggregator,
        trace_flusher::{self, ServerlessTraceFlusher, TraceFlusher},
        trace_processor,
    },
    DOGSTATSD_PORT, EXTENSION_ACCEPT_FEATURE_HEADER, EXTENSION_FEATURES, EXTENSION_HOST,
    EXTENSION_ID_HEADER, EXTENSION_NAME, EXTENSION_NAME_HEADER, EXTENSION_ROUTE,
    LAMBDA_RUNTIME_SLUG, TELEMETRY_PORT,
};
use datadog_fips::reqwest_adapter::create_reqwest_client_builder;
use datadog_protos::metrics::SketchPayload;
use datadog_trace_obfuscation::obfuscation_config;
use datadog_trace_utils::send_data::SendData;
use decrypt::resolve_secrets;
use dogstatsd::{
    aggregator::Aggregator as MetricsAggregator,
    constants::CONTEXTS,
    datadog::{
        DdDdUrl, DdUrl, MetricsIntakeUrlPrefix, MetricsIntakeUrlPrefixOverride,
        RetryStrategy as DsdRetryStrategy, Series, Site as MetricsSite,
    },
    dogstatsd::{DogStatsD, DogStatsDConfig},
    flusher::{Flusher as MetricsFlusher, FlusherConfig as MetricsFlusherConfig},
    metric::{SortedTags, EMPTY_TAGS},
};
use futures::stream::{FuturesOrdered, StreamExt};
use reqwest::Client;
use serde::Deserialize;
use std::{
    collections::{hash_map, HashMap},
    env,
    io::{Error, Result},
    os::unix::process::CommandExt,
    path::Path,
    process::Command,
    sync::{Arc, Mutex},
    time::{Duration, Instant},
};
use tokio::{sync::mpsc::Sender, sync::Mutex as TokioMutex, task::JoinHandle};
use tokio_util::sync::CancellationToken;
use tracing::{debug, error};
use tracing_subscriber::EnvFilter;

#[allow(clippy::struct_field_names)]
struct PendingFlushHandles {
    trace_flush_handles: FuturesOrdered<JoinHandle<Vec<SendData>>>,
    log_flush_handles: FuturesOrdered<JoinHandle<Vec<reqwest::RequestBuilder>>>,
    metric_flush_handles: FuturesOrdered<JoinHandle<MetricsRetryBatch>>,
}

struct MetricsRetryBatch {
    flusher_id: usize,
    series: Vec<Series>,
    sketches: Vec<SketchPayload>,
}

impl PendingFlushHandles {
    fn new() -> Self {
        Self {
            trace_flush_handles: FuturesOrdered::new(),
            log_flush_handles: FuturesOrdered::new(),
            metric_flush_handles: FuturesOrdered::new(),
        }
    }

    async fn await_flush_handles(
        &mut self,
        logs_flusher: &LogsFlusher,
        trace_flusher: &ServerlessTraceFlusher,
        metrics_flushers: &Arc<TokioMutex<Vec<MetricsFlusher>>>,
    ) -> bool {
        let mut joinset = tokio::task::JoinSet::new();
        let mut flush_error = false;

        while let Some(retries) = self.trace_flush_handles.next().await {
            match retries {
                Ok(retry) => {
                    let tf = trace_flusher.clone();
                    if !retry.is_empty() {
                        debug!("redriving {:?} trace payloads", retry.len());
                        joinset.spawn(async move {
                            tf.flush(Some(retry)).await;
                        });
                    }
                }
                Err(e) => {
                    error!("redrive trace error {e:?}");
                }
            }
        }

        while let Some(retries) = self.log_flush_handles.next().await {
            match retries {
                Ok(retry) => {
                    if !retry.is_empty() {
                        debug!("redriving {:?} log payloads", retry.len());
                    }
                    for item in retry {
                        let lf = logs_flusher.clone();
                        match item.try_clone() {
                            Some(item_clone) => {
                                joinset.spawn(async move {
                                    lf.flush(Some(item_clone)).await;
                                });
                            }
                            None => {
                                error!("can't clone redrive log payloads");
                            }
                        }
                    }
                }
                Err(e) => {
                    error!("redrive log error {e:?}");
                }
            }
        }

        while let Some(retries) = self.metric_flush_handles.next().await {
            let mf = metrics_flushers.clone();
            match retries {
                Ok(retry_batch) => {
                    if !retry_batch.series.is_empty() || !retry_batch.sketches.is_empty() {
                        debug!(
                            "redriving {:?} series and {:?} sketch payloads",
                            retry_batch.series.len(),
                            retry_batch.sketches.len()
                        );
                        joinset.spawn(async move {
                            let mut locked_flushers = mf.lock().await;
                            if let Some(flusher) = locked_flushers.get_mut(retry_batch.flusher_id) {
                                flusher
                                    .flush_metrics(retry_batch.series, retry_batch.sketches)
                                    .await;
                            }
                        });
                    }
                }
                Err(e) => {
                    error!("redrive metrics error {e:?}");
                }
            }
        }

        // Wait for all flush join operations to complete
        while let Some(result) = joinset.join_next().await {
            if let Err(e) = result {
                error!("redrive request error {e:?}");
                flush_error = true;
            }
        }
        flush_error
    }
}

#[derive(Clone, Deserialize)]
#[serde(rename_all = "camelCase")]
struct RegisterResponse {
    // Skip deserialize because this field is not available in the response
    // body, but as a header. Header is extracted and set manually.
    #[serde(skip_deserializing)]
    extension_id: String,
    account_id: Option<String>,
}

#[derive(Deserialize)]
#[serde(tag = "eventType")]
enum NextEventResponse {
    #[serde(rename(deserialize = "INVOKE"))]
    Invoke {
        #[serde(rename(deserialize = "deadlineMs"))]
        deadline_ms: u64,
        #[serde(rename(deserialize = "requestId"))]
        request_id: String,
        #[serde(rename(deserialize = "invokedFunctionArn"))]
        invoked_function_arn: String,
    },
    #[serde(rename(deserialize = "SHUTDOWN"))]
    Shutdown {
        #[serde(rename(deserialize = "shutdownReason"))]
        shutdown_reason: String,
        #[serde(rename(deserialize = "deadlineMs"))]
        deadline_ms: u64,
    },
}

async fn next_event(client: &Client, ext_id: &str) -> Result<NextEventResponse> {
    let base_url = base_url(EXTENSION_ROUTE)
        .map_err(|e| Error::new(std::io::ErrorKind::InvalidData, e.to_string()))?;
    let url = format!("{base_url}/event/next");

    let response = client
        .get(&url)
        .header(EXTENSION_ID_HEADER, ext_id)
        .send()
        .await
        .map_err(|e| {
            error!("Next request failed: {}", e);
            Error::new(std::io::ErrorKind::InvalidData, e.to_string())
        })?;

    let status = response.status();
    let text = response.text().await.map_err(|e| {
        error!("Next response: Failed to read response body: {}", e);
        Error::new(std::io::ErrorKind::InvalidData, e.to_string())
    })?;

    if !status.is_success() {
        error!("Next response HTTP Error {} - Response: {}", status, text);
        return Err(Error::new(
            std::io::ErrorKind::InvalidData,
            format!("HTTP Error {status}"),
        ));
    }

    serde_json::from_str(&text).map_err(|e| {
        error!("Next JSON parse error on response: {}", text);
        Error::new(std::io::ErrorKind::InvalidData, e.to_string())
    })
}

async fn register(client: &Client) -> Result<RegisterResponse> {
    let mut map = HashMap::new();
    let base_url = base_url(EXTENSION_ROUTE)
        .map_err(|e| Error::new(std::io::ErrorKind::InvalidData, e.to_string()))?;
    map.insert("events", vec!["INVOKE", "SHUTDOWN"]);
    let url = format!("{base_url}/register");

    let resp = client
        .post(&url)
        .header(EXTENSION_NAME_HEADER, EXTENSION_NAME)
        .header(EXTENSION_ACCEPT_FEATURE_HEADER, EXTENSION_FEATURES)
        .json(&map)
        .send()
        .await
        .map_err(|e| Error::new(std::io::ErrorKind::InvalidData, e.to_string()))?;

    if resp.status() != 200 {
        let err = resp.error_for_status_ref();
        panic!("Can't register extension {err:?}");
    }

    let extension_id = resp
        .headers()
        .get(EXTENSION_ID_HEADER)
        .expect("Extension ID header not found")
        .to_str()
        .expect("Can't convert header to string")
        .to_string();
    let mut register_response: RegisterResponse = resp
        .json::<RegisterResponse>()
        .await
        .map_err(|e| Error::new(std::io::ErrorKind::InvalidData, e.to_string()))?;

    // Set manually since it's not part of the response body
    register_response.extension_id = extension_id;

    Ok(register_response)
}

#[tokio::main]
async fn main() -> Result<()> {
    let start_time = Instant::now();
    let (mut aws_config, config) = load_configs(start_time);

    enable_logging_subsystem(&config);
    log_fips_status(&aws_config.region);
    let version_without_next = EXTENSION_VERSION.split('-').next().unwrap_or("NA");
    debug!("Starting Datadog Extension {version_without_next}");
    prepare_client_provider()?;
    let client = create_reqwest_client_builder()
        .map_err(|e| {
            Error::new(
                std::io::ErrorKind::InvalidData,
                format!("Failed to create client builder: {e:?}"),
            )
        })?
        .no_proxy()
        .build()
        .map_err(|e| {
            Error::new(
                std::io::ErrorKind::InvalidData,
                format!("Failed to create client: {e:?}"),
            )
        })?;

    let r = register(&client)
        .await
        .map_err(|e| Error::new(std::io::ErrorKind::InvalidData, e.to_string()))?;

    if let Some(resolved_api_key) = resolve_secrets(Arc::clone(&config), &mut aws_config).await {
        match extension_loop_active(
            &aws_config,
            &config,
            &client,
            &r,
            resolved_api_key,
            start_time,
        )
        .await
        {
            Ok(()) => {
                debug!("Extension loop completed successfully");
                Ok(())
            }
            Err(e) => {
                error!(
                    "Extension loop failed: {e:?}, Calling /next without Datadog instrumentation"
                );
                extension_loop_idle(&client, &r).await
            }
        }
    } else {
        error!("Failed to resolve secrets, Datadog extension will be idle");
        extension_loop_idle(&client, &r).await
    }
}

fn load_configs(start_time: Instant) -> (AwsConfig, Arc<Config>) {
    // First load the AWS configuration
    let aws_config = AwsConfig::from_env(start_time);
    let lambda_directory: String =
        env::var("LAMBDA_TASK_ROOT").unwrap_or_else(|_| "/var/task".to_string());
    let config = match config::get_config(Path::new(&lambda_directory)) {
        Ok(config) => Arc::new(config),
        Err(_e) => {
            let err = Command::new("/opt/datadog-agent-go").exec();
            panic!("Error starting the extension: {err:?}");
        }
    };

    (aws_config, config)
}

fn enable_logging_subsystem(config: &Arc<Config>) {
    let env_filter = format!(
        "h2=off,hyper=off,reqwest=off,rustls=off,datadog-trace-mini-agent=off,{:?}",
        config.log_level
    );
    let subscriber = tracing_subscriber::fmt::Subscriber::builder()
        .with_env_filter(
            EnvFilter::try_new(env_filter).expect("could not parse log level in configuration"),
        )
        .with_level(true)
        .with_thread_names(false)
        .with_thread_ids(false)
        .with_line_number(false)
        .with_file(false)
        .with_target(false)
        .without_time()
        .event_format(logger::Formatter)
        .finish();
    tracing::subscriber::set_global_default(subscriber).expect("setting default subscriber failed");

    debug!("Logging subsystem enabled");
}

async fn extension_loop_idle(client: &Client, r: &RegisterResponse) -> Result<()> {
    loop {
        match next_event(client, &r.extension_id).await {
            Ok(_) => {
                debug!("Extension is idle, skipping next event");
            }
            Err(e) => {
                error!("Error getting next event: {e:?}");
                return Err(e);
            }
        };
    }
}

#[allow(clippy::too_many_lines)]
async fn extension_loop_active(
    aws_config: &AwsConfig,
    config: &Arc<Config>,
    client: &Client,
    r: &RegisterResponse,
    resolved_api_key: String,
    start_time: Instant,
) -> Result<()> {
    let mut event_bus = EventBus::run();

    let account_id = r
        .account_id
        .as_ref()
        .unwrap_or(&"none".to_string())
        .to_string();
    let tags_provider = setup_tag_provider(aws_config, config, &account_id);

    let (logs_agent_channel, logs_flusher) = start_logs_agent(
        config,
        resolved_api_key.clone(),
        &tags_provider,
        event_bus.get_sender_copy(),
    );

    let metrics_aggr = Arc::new(Mutex::new(
        MetricsAggregator::new(
            SortedTags::parse(&tags_provider.get_tags_string()).unwrap_or(EMPTY_TAGS),
            CONTEXTS,
        )
        .expect("failed to create aggregator"),
    ));

    let metrics_flushers = Arc::new(TokioMutex::new(start_metrics_flushers(
        resolved_api_key.clone(),
        &metrics_aggr,
        config,
    )));
    // Lifecycle Invocation Processor
    let invocation_processor = Arc::new(TokioMutex::new(InvocationProcessor::new(
        Arc::clone(&tags_provider),
        Arc::clone(config),
        aws_config,
        Arc::clone(&metrics_aggr),
    )));

<<<<<<< HEAD
    // Create trace processor first for the aggregator
    let obfuscation_config = obfuscation_config::ObfuscationConfig {
        tag_replace_rules: config.apm_replace_tags.clone(),
        http_remove_path_digits: config.apm_config_obfuscation_http_remove_paths_with_digits,
        http_remove_query_string: config.apm_config_obfuscation_http_remove_query_string,
        obfuscate_memcached: false,
        obfuscation_redis_enabled: false,
        obfuscation_redis_remove_all_args: false,
    };

    let trace_processor = Arc::new(trace_processor::ServerlessTraceProcessor {
        obfuscation_config: Arc::new(obfuscation_config),
        resolved_api_key: resolved_api_key.clone(),
    });

    let trace_aggregator = Arc::new(TokioMutex::new(trace_aggregator::TraceAggregator::new()));
    let (trace_agent_channel, trace_flusher, returned_trace_processor, stats_flusher) =
        start_trace_agent(
            config,
            resolved_api_key.clone(),
            &tags_provider,
            Arc::clone(&invocation_processor),
            Arc::clone(&trace_aggregator),
            trace_processor.clone(),
        );
=======
    let trace_aggregator = Arc::new(TokioMutex::new(trace_aggregator::TraceAggregator::default()));
    let (
        trace_agent_channel,
        trace_flusher,
        trace_processor,
        stats_flusher,
        trace_agent_shutdown_token,
    ) = start_trace_agent(
        config,
        resolved_api_key.clone(),
        &tags_provider,
        Arc::clone(&invocation_processor),
        Arc::clone(&trace_aggregator),
    );
>>>>>>> fc3eb3a5

    let api_runtime_proxy_shutdown_signal =
        start_api_runtime_proxy(config, aws_config, &invocation_processor);

    let lifecycle_listener = LifecycleListener {
        invocation_processor: Arc::clone(&invocation_processor),
    };
    // TODO(astuyve): deprioritize this task after the first request
    tokio::spawn(async move {
        let res = lifecycle_listener.start().await;
        if let Err(e) = res {
            error!("Error starting hello agent: {e:?}");
        }
    });

    let dogstatsd_cancel_token = start_dogstatsd(&metrics_aggr).await;

    let telemetry_listener_cancel_token =
        setup_telemetry_client(&r.extension_id, logs_agent_channel).await?;

    let otlp_shutdown_token = start_otlp_agent(
        config,
        tags_provider.clone(),
        returned_trace_processor.clone(),
        trace_agent_channel.clone(),
    );

    let mut flush_control =
        FlushControl::new(config.serverless_flush_strategy, config.flush_timeout);

    let mut race_flush_interval = flush_control.get_flush_interval();
    race_flush_interval.tick().await; // discard first tick, which is instantaneous

    debug!(
        "Datadog Next-Gen Extension ready in {:}ms",
        start_time.elapsed().as_millis().to_string()
    );
    let next_lambda_response = next_event(client, &r.extension_id).await;
    // first invoke we must call next
    let mut pending_flush_handles = PendingFlushHandles::new();
    let mut last_continuous_flush_error = false;
    handle_next_invocation(next_lambda_response, invocation_processor.clone()).await;
    loop {
        let maybe_shutdown_event;

        let current_flush_decision = flush_control.evaluate_flush_decision();
        if current_flush_decision == FlushDecision::End {
            // break loop after runtime done
            // flush everything
            // call next
            // optionally flush after tick for long running invos
            'flush_end: loop {
                tokio::select! {
                biased;
                    Some(event) = event_bus.rx.recv() => {
                        if let Some(telemetry_event) = handle_event_bus_event(event, invocation_processor.clone(), tags_provider.clone(), trace_processor.clone(), trace_agent_channel.clone()).await {
                            if let TelemetryRecord::PlatformRuntimeDone{ .. } = telemetry_event.record {
                                break 'flush_end;
                            }
                        }
                    }
                    _ = race_flush_interval.tick() => {
                        let mut locked_metrics = metrics_flushers.lock().await;
                        blocking_flush_all(
                            &logs_flusher,
                            &mut locked_metrics,
                            &*trace_flusher,
                            &*stats_flusher,
                            &mut race_flush_interval,
                            &metrics_aggr,
                        )
                        .await;
                    }
                }
            }
            // flush
            let mut locked_metrics = metrics_flushers.lock().await;
            blocking_flush_all(
                &logs_flusher,
                &mut locked_metrics,
                &*trace_flusher,
                &*stats_flusher,
                &mut race_flush_interval,
                &metrics_aggr,
            )
            .await;
            let next_response = next_event(client, &r.extension_id).await;
            maybe_shutdown_event =
                handle_next_invocation(next_response, invocation_processor.clone()).await;
        } else {
            //Periodic flush scenario, flush at top of invocation
            if current_flush_decision == FlushDecision::Continuous && !last_continuous_flush_error {
                let tf = trace_flusher.clone();
                // Await any previous flush handles. This
                last_continuous_flush_error = pending_flush_handles
                    .await_flush_handles(&logs_flusher.clone(), &tf, &metrics_flushers)
                    .await;

                let val = logs_flusher.clone();
                pending_flush_handles
                    .log_flush_handles
                    .push_back(tokio::spawn(async move { val.flush(None).await }));
                let traces_val = trace_flusher.clone();
                pending_flush_handles
                    .trace_flush_handles
                    .push_back(tokio::spawn(async move {
                        traces_val.flush(None).await.unwrap_or_default()
                    }));
                let (metrics_flushers_copy, series, sketches) = {
                    let locked_metrics = metrics_flushers.lock().await;
                    let mut aggregator = metrics_aggr.lock().expect("lock poisoned");
                    (
                        locked_metrics.clone(),
                        aggregator.consume_metrics(),
                        aggregator.consume_distributions(),
                    )
                };
                for (idx, mut flusher) in metrics_flushers_copy.into_iter().enumerate() {
                    let series_clone = series.clone();
                    let sketches_clone = sketches.clone();
                    let handle = tokio::spawn(async move {
                        let (retry_series, retry_sketches) = flusher
                            .flush_metrics(series_clone.clone(), sketches_clone.clone())
                            .await
                            .unwrap_or_default();
                        MetricsRetryBatch {
                            flusher_id: idx,
                            series: retry_series,
                            sketches: retry_sketches,
                        }
                    });
                    pending_flush_handles.metric_flush_handles.push_back(handle);
                }
                race_flush_interval.reset();
            } else if current_flush_decision == FlushDecision::Periodic {
                let mut locked_metrics = metrics_flushers.lock().await;
                blocking_flush_all(
                    &logs_flusher,
                    &mut locked_metrics,
                    &*trace_flusher,
                    &*stats_flusher,
                    &mut race_flush_interval,
                    &metrics_aggr,
                )
                .await;
                last_continuous_flush_error = false;
            }
            // NO FLUSH SCENARIO
            // JUST LOOP OVER PIPELINE AND WAIT FOR NEXT EVENT
            // If we get platform.runtimeDone or platform.runtimeReport
            // That's fine, we still wait to break until we get the response from next
            // and then we break to determine if we'll flush or not
            let next_lambda_response = next_event(client, &r.extension_id);
            tokio::pin!(next_lambda_response);
            'next_invocation: loop {
                tokio::select! {
                biased;
                    next_response = &mut next_lambda_response => {
                        // Dear reader this is important, you may be tempted to remove this
                        // after all, why reset the flush interval if we're not flushing?
                        // It's because the race_flush_interval is only for the RACE FLUSH
                        // For long-running txns. The call to `flush_control.should_flush_end()`
                        // has its own interval which is not reset here.
                        race_flush_interval.reset();
                        // Thank you for not removing race_flush_interval.reset();

                        maybe_shutdown_event = handle_next_invocation(next_response, invocation_processor.clone()).await;
                        // Need to break here to re-call next
                        break 'next_invocation;
                    }
                    Some(event) = event_bus.rx.recv() => {
                        handle_event_bus_event(event, invocation_processor.clone(), tags_provider.clone(), trace_processor.clone(), trace_agent_channel.clone()).await;
                    }
                    _ = race_flush_interval.tick() => {
                        // let mut locked_metrics = metrics_flushers.lock().await;
                        // blocking_flush_all(
                        //     &logs_flusher,
                        //     &mut locked_metrics,
                        //     &*trace_flusher,
                        //     &*stats_flusher,
                        //     &mut race_flush_interval,
                        //     &metrics_aggr,
                        // )
                        // .await;
                    }
                }
            }
        }

        if let NextEventResponse::Shutdown {
            shutdown_reason, ..
        } = maybe_shutdown_event
        {
            // Redrive/block on any failed payloads
            let tf = trace_flusher.clone();
            pending_flush_handles
                .await_flush_handles(&logs_flusher.clone(), &tf, &metrics_flushers)
                .await;
            // The Shutdown event we get during a timeout will
            // never include a report log
            if shutdown_reason != "timeout" {
                'shutdown: loop {
                    tokio::select! {
                        Some(event) = event_bus.rx.recv() => {
                            if let Some(telemetry_event) = handle_event_bus_event(event, invocation_processor.clone(), tags_provider.clone(), trace_processor.clone(), trace_agent_channel.clone()).await {
                                if let TelemetryRecord::PlatformReport{ .. } = telemetry_event.record {
                                    // Wait for the report event before shutting down
                                    break 'shutdown;
                                }
                            }
                        }
                    }
                }
            }

            if let Some(api_runtime_proxy_cancel_token) = api_runtime_proxy_shutdown_signal {
                api_runtime_proxy_cancel_token.cancel();
            }
            if let Some(otlp_shutdown_token) = otlp_shutdown_token {
                otlp_shutdown_token.cancel();
            }
            trace_agent_shutdown_token.cancel();
            dogstatsd_cancel_token.cancel();
            telemetry_listener_cancel_token.cancel();

            // gotta lock here
            let mut locked_metrics = metrics_flushers.lock().await;
            blocking_flush_all(
                &logs_flusher,
                &mut locked_metrics,
                &*trace_flusher,
                &*stats_flusher,
                &mut race_flush_interval,
                &metrics_aggr,
            )
            .await;
            return Ok(());
        }
    }
}

async fn blocking_flush_all(
    logs_flusher: &LogsFlusher,
    metrics_flushers: &mut [MetricsFlusher],
    trace_flusher: &impl TraceFlusher,
    stats_flusher: &impl StatsFlusher,
    race_flush_interval: &mut tokio::time::Interval,
    metrics_aggr: &Arc<Mutex<MetricsAggregator>>,
) {
    let (series, sketches) = {
        let mut aggregator = metrics_aggr.lock().expect("lock poisoned");
        (
            aggregator.consume_metrics(),
            aggregator.consume_distributions(),
        )
    };
    let metrics_futures: Vec<_> = metrics_flushers
        .iter_mut()
        .map(|f| f.flush_metrics(series.clone(), sketches.clone()))
        .collect();

    tokio::join!(
        logs_flusher.flush(None),
        futures::future::join_all(metrics_futures),
        trace_flusher.flush(None),
        stats_flusher.flush()
    );
    race_flush_interval.reset();
}

async fn handle_event_bus_event(
    event: Event,
    invocation_processor: Arc<TokioMutex<InvocationProcessor>>,
    tags_provider: Arc<TagProvider>,
    trace_processor: Arc<trace_processor::ServerlessTraceProcessor>,
    trace_agent_channel: Sender<trace_aggregator::RawTraceData>,
) -> Option<TelemetryEvent> {
    match event {
        Event::Metric(event) => {
            debug!("Metric event: {:?}", event);
        }
        Event::OutOfMemory(event_timestamp) => {
            let mut p = invocation_processor.lock().await;
            p.on_out_of_memory_error(event_timestamp);
            drop(p);
        }
        Event::Telemetry(event) => {
            debug!("Telemetry event received: {:?}", event);
            match event.record {
                TelemetryRecord::PlatformInitStart { .. } => {
                    let mut p = invocation_processor.lock().await;
                    p.on_platform_init_start(event.time);
                    drop(p);
                }
                TelemetryRecord::PlatformInitReport {
                    metrics,
                    initialization_type,
                    ..
                } => {
                    let mut p = invocation_processor.lock().await;
                    p.on_platform_init_report(
                        initialization_type,
                        metrics.duration_ms,
                        event.time.timestamp(),
                    );
                    drop(p);
                }
                TelemetryRecord::PlatformStart { request_id, .. } => {
                    let mut p = invocation_processor.lock().await;
                    p.on_platform_start(request_id, event.time);
                    drop(p);
                }
                TelemetryRecord::PlatformRuntimeDone {
                    ref request_id,
                    metrics: Some(metrics),
                    status,
                    ..
                } => {
                    let mut p = invocation_processor.lock().await;
                    p.on_platform_runtime_done(
                        request_id,
                        metrics,
                        status,
                        tags_provider.clone(),
                        trace_processor.clone(),
                        trace_agent_channel.clone(),
                        event.time.timestamp(),
                    )
                    .await;
                    drop(p);
                    return Some(event);
                }
                TelemetryRecord::PlatformReport {
                    ref request_id,
                    metrics,
                    ..
                } => {
                    let mut p = invocation_processor.lock().await;
                    p.on_platform_report(request_id, metrics, event.time.timestamp());
                    drop(p);
                    return Some(event);
                }
                _ => {
                    debug!("Unforwarded Telemetry event: {:?}", event);
                }
            }
        }
    }
    None
}

async fn handle_next_invocation(
    next_response: Result<NextEventResponse>,
    invocation_processor: Arc<TokioMutex<InvocationProcessor>>,
) -> NextEventResponse {
    match next_response {
        Ok(NextEventResponse::Invoke {
            ref request_id,
            deadline_ms,
            ref invoked_function_arn,
        }) => {
            debug!(
                "Invoke event {}; deadline: {}, invoked_function_arn: {}",
                request_id.clone(),
                deadline_ms,
                invoked_function_arn.clone()
            );
            let mut p = invocation_processor.lock().await;
            p.on_invoke_event(request_id.into());
            drop(p);
        }
        Ok(NextEventResponse::Shutdown {
            ref shutdown_reason,
            deadline_ms,
        }) => {
            let mut p = invocation_processor.lock().await;
            p.on_shutdown_event();
            println!("Exiting: {shutdown_reason}, deadline: {deadline_ms}");
        }
        Err(ref err) => {
            eprintln!("Error: {err:?}");
            println!("Exiting");
        }
    }
    next_response.unwrap_or(NextEventResponse::Shutdown {
        shutdown_reason: "panic".into(),
        deadline_ms: 0,
    })
}

fn setup_tag_provider(
    aws_config: &AwsConfig,
    config: &Arc<Config>,
    account_id: &str,
) -> Arc<TagProvider> {
    let function_arn =
        build_lambda_function_arn(account_id, &aws_config.region, &aws_config.function_name);
    let metadata_hash = hash_map::HashMap::from([(
        lambda::tags::FUNCTION_ARN_KEY.to_string(),
        function_arn.clone(),
    )]);
    Arc::new(TagProvider::new(
        Arc::clone(config),
        LAMBDA_RUNTIME_SLUG.to_string(),
        &metadata_hash,
    ))
}

fn start_logs_agent(
    config: &Arc<Config>,
    resolved_api_key: String,
    tags_provider: &Arc<TagProvider>,
    event_bus: Sender<Event>,
) -> (Sender<TelemetryEvent>, LogsFlusher) {
    let mut logs_agent = LogsAgent::new(Arc::clone(tags_provider), Arc::clone(config), event_bus);
    let logs_agent_channel = logs_agent.get_sender_copy();
    let logs_flusher = LogsFlusher::new(
        resolved_api_key,
        Arc::clone(&logs_agent.aggregator),
        config.clone(),
    );
    tokio::spawn(async move {
        logs_agent.spin().await;
    });
    (logs_agent_channel, logs_flusher)
}

fn start_metrics_flushers(
    resolved_api_key: String,
    metrics_aggr: &Arc<Mutex<MetricsAggregator>>,
    config: &Arc<Config>,
) -> Vec<MetricsFlusher> {
    let mut flushers = Vec::new();

    let metrics_intake_url = if !config.dd_url.is_empty() {
        let dd_dd_url = DdDdUrl::new(config.dd_url.clone()).expect("can't parse DD_DD_URL");

        let prefix_override = MetricsIntakeUrlPrefixOverride::maybe_new(None, Some(dd_dd_url));
        MetricsIntakeUrlPrefix::new(None, prefix_override)
    } else if !config.url.is_empty() {
        let dd_url = DdUrl::new(config.url.clone()).expect("can't parse DD_URL");

        let prefix_override = MetricsIntakeUrlPrefixOverride::maybe_new(Some(dd_url), None);
        MetricsIntakeUrlPrefix::new(None, prefix_override)
    } else {
        // use site
        let metrics_site = MetricsSite::new(config.site.clone()).expect("can't parse site");
        MetricsIntakeUrlPrefix::new(Some(metrics_site), None)
    };

    let flusher_config = MetricsFlusherConfig {
        api_key: resolved_api_key,
        aggregator: Arc::clone(metrics_aggr),
        metrics_intake_url_prefix: metrics_intake_url.expect("can't parse site or override"),
        https_proxy: config.https_proxy.clone(),
        timeout: Duration::from_secs(config.flush_timeout),
        retry_strategy: DsdRetryStrategy::Immediate(3),
    };
    flushers.push(MetricsFlusher::new(flusher_config));

    for (endpoint_url, api_keys) in &config.additional_endpoints {
        let dd_url = match DdUrl::new(endpoint_url.clone()) {
            Ok(url) => url,
            Err(err) => {
                error!("Invalid additional endpoint: {err}. Falling back to 'https://app.datadoghq.com'");
                DdUrl::new("https://app.datadoghq.com".to_string())
                    .expect("additional endpoint fallback URL is invalid")
            }
        };
        let prefix_override = MetricsIntakeUrlPrefixOverride::maybe_new(Some(dd_url), None);
        let metrics_intake_url = MetricsIntakeUrlPrefix::new(None, prefix_override)
            .expect("can't parse additional endpoint URL");

        // Create a flusher for each endpoint URL and API key pair
        for api_key in api_keys {
            let additional_flusher_config = MetricsFlusherConfig {
                api_key: api_key.clone(),
                aggregator: metrics_aggr.clone(),
                metrics_intake_url_prefix: metrics_intake_url.clone(),
                https_proxy: config.https_proxy.clone(),
                timeout: Duration::from_secs(config.flush_timeout),
                retry_strategy: DsdRetryStrategy::Immediate(3),
            };
            flushers.push(MetricsFlusher::new(additional_flusher_config));
        }
    }
    flushers
}

fn start_trace_agent(
    config: &Arc<Config>,
    resolved_api_key: String,
    tags_provider: &Arc<TagProvider>,
    invocation_processor: Arc<TokioMutex<InvocationProcessor>>,
    trace_aggregator: Arc<TokioMutex<trace_aggregator::TraceAggregator>>,
    trace_processor: Arc<trace_processor::ServerlessTraceProcessor>,
) -> (
    Sender<trace_aggregator::RawTraceData>,
    Arc<trace_flusher::ServerlessTraceFlusher>,
    Arc<trace_processor::ServerlessTraceProcessor>,
    Arc<stats_flusher::ServerlessStatsFlusher>,
    tokio_util::sync::CancellationToken,
) {
    // Stats
    let stats_aggregator = Arc::new(TokioMutex::new(StatsAggregator::default()));
    let stats_flusher = Arc::new(stats_flusher::ServerlessStatsFlusher::new(
        resolved_api_key.clone(),
        stats_aggregator.clone(),
        Arc::clone(config),
    ));

    let stats_processor = Arc::new(stats_processor::ServerlessStatsProcessor {});

    // Traces
    let trace_flusher = Arc::new(trace_flusher::ServerlessTraceFlusher {
        aggregator: trace_aggregator.clone(),
        tags_provider: tags_provider.clone(),
        config: Arc::clone(config),
    });

<<<<<<< HEAD
    let trace_agent = Box::new(trace_agent::TraceAgent::new(
=======
    let obfuscation_config = obfuscation_config::ObfuscationConfig {
        tag_replace_rules: config.apm_replace_tags.clone(),
        http_remove_path_digits: config.apm_config_obfuscation_http_remove_paths_with_digits,
        http_remove_query_string: config.apm_config_obfuscation_http_remove_query_string,
        obfuscate_memcached: false,
        obfuscation_redis_enabled: false,
        obfuscation_redis_remove_all_args: false,
    };

    let trace_processor = Arc::new(trace_processor::ServerlessTraceProcessor {
        obfuscation_config: Arc::new(obfuscation_config),
        resolved_api_key: resolved_api_key.clone(),
    });

    let trace_agent = trace_agent::TraceAgent::new(
>>>>>>> fc3eb3a5
        Arc::clone(config),
        trace_aggregator,
        trace_processor.clone(),
        stats_aggregator,
        stats_processor,
        invocation_processor,
        Arc::clone(tags_provider),
        resolved_api_key,
    );
    let trace_agent_channel = trace_agent.get_sender_copy();
    let shutdown_token = trace_agent.shutdown_token();

    tokio::spawn(async move {
        let res = trace_agent.start().await;
        if let Err(e) = res {
            error!("Error starting trace agent: {e:?}");
        }
    });

    (
        trace_agent_channel,
        trace_flusher,
        trace_processor,
        stats_flusher,
        shutdown_token,
    )
}

async fn start_dogstatsd(metrics_aggr: &Arc<Mutex<MetricsAggregator>>) -> CancellationToken {
    let dogstatsd_config = DogStatsDConfig {
        host: EXTENSION_HOST.to_string(),
        port: DOGSTATSD_PORT,
    };
    let dogstatsd_cancel_token = tokio_util::sync::CancellationToken::new();
    let dogstatsd_client = DogStatsD::new(
        &dogstatsd_config,
        Arc::clone(metrics_aggr),
        dogstatsd_cancel_token.clone(),
    )
    .await;

    tokio::spawn(async move {
        dogstatsd_client.spin().await;
    });

    dogstatsd_cancel_token
}

async fn setup_telemetry_client(
    extension_id: &str,
    logs_agent_channel: Sender<TelemetryEvent>,
) -> Result<CancellationToken> {
    let telemetry_listener_config = TelemetryListenerConfig {
        host: EXTENSION_HOST.to_string(),
        port: TELEMETRY_PORT,
    };
    let telemetry_listener_cancel_token = tokio_util::sync::CancellationToken::new();
    let ct_clone = telemetry_listener_cancel_token.clone();
    tokio::spawn(async move {
        let _ =
            TelemetryListener::spin(&telemetry_listener_config, logs_agent_channel, ct_clone).await;
    });

    let telemetry_client = TelemetryApiClient::new(extension_id.to_string(), TELEMETRY_PORT);
    telemetry_client
        .subscribe()
        .await
        .map_err(|e| Error::new(std::io::ErrorKind::InvalidData, e.to_string()))?;
    Ok(telemetry_listener_cancel_token)
}

fn start_otlp_agent(
    config: &Arc<Config>,
    tags_provider: Arc<TagProvider>,
    trace_processor: Arc<dyn trace_processor::TraceProcessor + Send + Sync>,
    trace_tx: Sender<trace_aggregator::RawTraceData>,
) -> Option<CancellationToken> {
    if !should_enable_otlp_agent(config) {
        return None;
    }

    let agent = OtlpAgent::new(config.clone(), tags_provider, trace_processor, trace_tx);
    let shutdown_token = agent.shutdown_token();
    tokio::spawn(async move {
        if let Err(e) = agent.start() {
            error!("Error starting OTLP agent: {e:?}");
        }
    });

    Some(shutdown_token)
}

fn start_api_runtime_proxy(
    config: &Arc<Config>,
    aws_config: &AwsConfig,
    invocation_processor: &Arc<TokioMutex<InvocationProcessor>>,
) -> Option<CancellationToken> {
    if !should_start_proxy(config, aws_config) {
        debug!("Skipping API runtime proxy, no LWA proxy or datadog wrapper found");
        return None;
    }

    let aws_config = aws_config.clone();
    let invocation_processor = invocation_processor.clone();
    interceptor::start(aws_config, invocation_processor).ok()
}<|MERGE_RESOLUTION|>--- conflicted
+++ resolved
@@ -456,34 +456,7 @@
         Arc::clone(&metrics_aggr),
     )));
 
-<<<<<<< HEAD
-    // Create trace processor first for the aggregator
-    let obfuscation_config = obfuscation_config::ObfuscationConfig {
-        tag_replace_rules: config.apm_replace_tags.clone(),
-        http_remove_path_digits: config.apm_config_obfuscation_http_remove_paths_with_digits,
-        http_remove_query_string: config.apm_config_obfuscation_http_remove_query_string,
-        obfuscate_memcached: false,
-        obfuscation_redis_enabled: false,
-        obfuscation_redis_remove_all_args: false,
-    };
-
-    let trace_processor = Arc::new(trace_processor::ServerlessTraceProcessor {
-        obfuscation_config: Arc::new(obfuscation_config),
-        resolved_api_key: resolved_api_key.clone(),
-    });
-
     let trace_aggregator = Arc::new(TokioMutex::new(trace_aggregator::TraceAggregator::new()));
-    let (trace_agent_channel, trace_flusher, returned_trace_processor, stats_flusher) =
-        start_trace_agent(
-            config,
-            resolved_api_key.clone(),
-            &tags_provider,
-            Arc::clone(&invocation_processor),
-            Arc::clone(&trace_aggregator),
-            trace_processor.clone(),
-        );
-=======
-    let trace_aggregator = Arc::new(TokioMutex::new(trace_aggregator::TraceAggregator::default()));
     let (
         trace_agent_channel,
         trace_flusher,
@@ -497,7 +470,6 @@
         Arc::clone(&invocation_processor),
         Arc::clone(&trace_aggregator),
     );
->>>>>>> fc3eb3a5
 
     let api_runtime_proxy_shutdown_signal =
         start_api_runtime_proxy(config, aws_config, &invocation_processor);
@@ -521,7 +493,7 @@
     let otlp_shutdown_token = start_otlp_agent(
         config,
         tags_provider.clone(),
-        returned_trace_processor.clone(),
+        trace_processor.clone(),
         trace_agent_channel.clone(),
     );
 
@@ -993,7 +965,6 @@
     tags_provider: &Arc<TagProvider>,
     invocation_processor: Arc<TokioMutex<InvocationProcessor>>,
     trace_aggregator: Arc<TokioMutex<trace_aggregator::TraceAggregator>>,
-    trace_processor: Arc<trace_processor::ServerlessTraceProcessor>,
 ) -> (
     Sender<trace_aggregator::RawTraceData>,
     Arc<trace_flusher::ServerlessTraceFlusher>,
@@ -1018,9 +989,6 @@
         config: Arc::clone(config),
     });
 
-<<<<<<< HEAD
-    let trace_agent = Box::new(trace_agent::TraceAgent::new(
-=======
     let obfuscation_config = obfuscation_config::ObfuscationConfig {
         tag_replace_rules: config.apm_replace_tags.clone(),
         http_remove_path_digits: config.apm_config_obfuscation_http_remove_paths_with_digits,
@@ -1036,7 +1004,6 @@
     });
 
     let trace_agent = trace_agent::TraceAgent::new(
->>>>>>> fc3eb3a5
         Arc::clone(config),
         trace_aggregator,
         trace_processor.clone(),
