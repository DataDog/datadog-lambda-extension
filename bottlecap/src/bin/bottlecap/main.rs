--- conflicted
+++ resolved
@@ -250,21 +250,16 @@
         .build()
         .map_err(|e| anyhow::anyhow!("Failed to create client: {e:?}"))?;
 
-<<<<<<< HEAD
     let cloned_client = client.clone();
     let runtime_api = aws_config.runtime_api.clone();
-    let response =
-        tokio::task::spawn(async move { extension::register(&cloned_client, &runtime_api).await });
+    let response = tokio::task::spawn(async move {
+        extension::register(&cloned_client, &runtime_api, extension::EXTENSION_NAME).await
+    });
     // First load the AWS configuration
     let lambda_directory: String =
         env::var("LAMBDA_TASK_ROOT").unwrap_or_else(|_| "/var/task".to_string());
     let config = Arc::new(config::get_config(Path::new(&lambda_directory)));
-=======
-    let r = extension::register(&client, &aws_config.runtime_api, extension::EXTENSION_NAME)
-        .await
-        .map_err(|e| anyhow::anyhow!("Failed to register extension: {e:?}"))?;
-
->>>>>>> e2ea938f
+
     let aws_config = Arc::new(aws_config);
     let api_key_factory = create_api_key_factory(&config, &aws_config);
 
