#![deny(clippy::all)]
#![deny(clippy::pedantic)]
#![deny(clippy::unwrap_used)]
#![deny(unused_extern_crates)]
#![deny(unused_allocation)]
#![deny(unused_assignments)]
#![deny(unused_comparisons)]
#![deny(unreachable_pub)]
#![deny(missing_copy_implementations)]
#![deny(missing_debug_implementations)]

use bottlecap::{
    base_url,
    config::{self, get_aws_partition_by_region, AwsConfig, Config},
    event_bus::bus::EventBus,
    events::Event,
    lifecycle::{
        flush_control::FlushControl, invocation::processor::Processor as InvocationProcessor,
        listener::Listener as LifecycleListener,
    },
    logger,
    logs::{agent::LogsAgent, flusher::Flusher as LogsFlusher},
    secrets::decrypt,
    tags::{
        lambda::{self, tags::EXTENSION_VERSION},
        provider::Provider as TagProvider,
    },
    telemetry::{
        self,
        client::TelemetryApiClient,
        events::{TelemetryEvent, TelemetryRecord},
        listener::TelemetryListener,
    },
    traces::{
        stats_aggregator::StatsAggregator,
        stats_flusher::{self, StatsFlusher},
        stats_processor, trace_agent, trace_aggregator,
        trace_flusher::{self, TraceFlusher},
        trace_processor,
    },
    DOGSTATSD_PORT, EXTENSION_ACCEPT_FEATURE_HEADER, EXTENSION_FEATURES, EXTENSION_HOST,
    EXTENSION_ID_HEADER, EXTENSION_NAME, EXTENSION_NAME_HEADER, EXTENSION_ROUTE,
    LAMBDA_RUNTIME_SLUG, TELEMETRY_PORT,
};
use datadog_trace_obfuscation::obfuscation_config;
use decrypt::resolve_secrets;
use dogstatsd::{
    aggregator::Aggregator as MetricsAggregator,
    constants::CONTEXTS,
    datadog::{
        DdDdUrl, DdUrl, MetricsIntakeUrlPrefix, MetricsIntakeUrlPrefixOverride, Site as MetricsSite,
    },
    dogstatsd::{DogStatsD, DogStatsDConfig},
    flusher::{Flusher as MetricsFlusher, FlusherConfig as MetricsFlusherConfig},
    metric::{SortedTags, EMPTY_TAGS},
};
use reqwest::Client;
use serde::Deserialize;
use std::{
    collections::{hash_map, HashMap},
    env,
    io::{Error, Result},
    os::unix::process::CommandExt,
    path::Path,
    process::Command,
    sync::{Arc, Mutex},
    time::{Duration, Instant},
};
use telemetry::listener::TelemetryListenerConfig;
use tokio::{sync::mpsc::Sender, sync::Mutex as TokioMutex};
use tokio_util::sync::CancellationToken;
use tracing::{debug, error};
use tracing_subscriber::EnvFilter;

#[derive(Clone, Deserialize)]
#[serde(rename_all = "camelCase")]
struct RegisterResponse {
    // Skip deserialize because this field is not available in the response
    // body, but as a header. Header is extracted and set manually.
    #[serde(skip_deserializing)]
    extension_id: String,
    account_id: Option<String>,
}

#[derive(Deserialize)]
#[serde(tag = "eventType")]
enum NextEventResponse {
    #[serde(rename(deserialize = "INVOKE"))]
    Invoke {
        #[serde(rename(deserialize = "deadlineMs"))]
        deadline_ms: u64,
        #[serde(rename(deserialize = "requestId"))]
        request_id: String,
        #[serde(rename(deserialize = "invokedFunctionArn"))]
        invoked_function_arn: String,
    },
    #[serde(rename(deserialize = "SHUTDOWN"))]
    Shutdown {
        #[serde(rename(deserialize = "shutdownReason"))]
        shutdown_reason: String,
        #[serde(rename(deserialize = "deadlineMs"))]
        deadline_ms: u64,
    },
}

async fn next_event(client: &Client, ext_id: &str) -> Result<NextEventResponse> {
    let base_url = base_url(EXTENSION_ROUTE)
        .map_err(|e| Error::new(std::io::ErrorKind::InvalidData, e.to_string()))?;
    let url = format!("{base_url}/event/next");

    let response = client
        .get(&url)
        .header(EXTENSION_ID_HEADER, ext_id)
        .send()
        .await
        .map_err(|e| {
            error!("Next request failed: {}", e);
            Error::new(std::io::ErrorKind::InvalidData, e.to_string())
        })?;

    let status = response.status();
    let text = response.text().await.map_err(|e| {
        error!("Next response: Failed to read response body: {}", e);
        Error::new(std::io::ErrorKind::InvalidData, e.to_string())
    })?;

    if !status.is_success() {
        error!("Next response HTTP Error {} - Response: {}", status, text);
        return Err(Error::new(
            std::io::ErrorKind::InvalidData,
            format!("HTTP Error {status}"),
        ));
    }

    serde_json::from_str(&text).map_err(|e| {
        error!("Next JSON parse error on response: {}", text);
        Error::new(std::io::ErrorKind::InvalidData, e.to_string())
    })
}

async fn register(client: &Client) -> Result<RegisterResponse> {
    let mut map = HashMap::new();
    let base_url = base_url(EXTENSION_ROUTE)
        .map_err(|e| Error::new(std::io::ErrorKind::InvalidData, e.to_string()))?;
    map.insert("events", vec!["INVOKE", "SHUTDOWN"]);
    let url = format!("{base_url}/register");

    let resp = client
        .post(&url)
        .header(EXTENSION_NAME_HEADER, EXTENSION_NAME)
        .header(EXTENSION_ACCEPT_FEATURE_HEADER, EXTENSION_FEATURES)
        .json(&map)
        .send()
        .await
        .map_err(|e| Error::new(std::io::ErrorKind::InvalidData, e.to_string()))?;

    if resp.status() != 200 {
        let err = resp.error_for_status_ref();
        panic!("Can't register extension {err:?}");
    }

    let extension_id = resp
        .headers()
        .get(EXTENSION_ID_HEADER)
        .expect("Extension ID header not found")
        .to_str()
        .expect("Can't convert header to string")
        .to_string();
    let mut register_response: RegisterResponse = resp
        .json::<RegisterResponse>()
        .await
        .map_err(|e| Error::new(std::io::ErrorKind::InvalidData, e.to_string()))?;

    // Set manually since it's not part of the response body
    register_response.extension_id = extension_id;

    Ok(register_response)
}

fn build_function_arn(account_id: &str, region: &str, function_name: &str) -> String {
    let aws_partition = get_aws_partition_by_region(region);
    format!("arn:{aws_partition}:lambda:{region}:{account_id}:function:{function_name}")
}

#[tokio::main]
async fn main() -> Result<()> {
    let (mut aws_config, config) = load_configs();

    enable_logging_subsystem(&config);
    let version_without_next = EXTENSION_VERSION.split('-').next().unwrap_or("NA");
    debug!("Starting Datadog Extension {version_without_next}");
    let client = Client::builder().no_proxy().build().map_err(|e| {
        Error::new(
            std::io::ErrorKind::InvalidData,
            format!("Failed to create client: {e:?}"),
        )
    })?;

    let r = register(&client)
        .await
        .map_err(|e| Error::new(std::io::ErrorKind::InvalidData, e.to_string()))?;

    if let Some(resolved_api_key) = resolve_secrets(Arc::clone(&config), &mut aws_config).await {
        match extension_loop_active(&aws_config, &config, &client, &r, resolved_api_key).await {
            Ok(()) => {
                debug!("Extension loop completed successfully");
                Ok(())
            }
            Err(e) => {
                error!(
                    "Extension loop failed: {e:?}, Calling /next without Datadog instrumentation"
                );
                extension_loop_idle(&client, &r).await
            }
        }
    } else {
        error!("Failed to resolve secrets, Datadog extension will be idle");
        extension_loop_idle(&client, &r).await
    }
}

fn load_configs() -> (AwsConfig, Arc<Config>) {
    // First load the configuration
    let aws_config = AwsConfig {
        region: env::var("AWS_DEFAULT_REGION").unwrap_or("us-east-1".to_string()),
        aws_access_key_id: env::var("AWS_ACCESS_KEY_ID").unwrap_or_default(),
        aws_secret_access_key: env::var("AWS_SECRET_ACCESS_KEY").unwrap_or_default(),
        aws_session_token: env::var("AWS_SESSION_TOKEN").unwrap_or_default(),
        aws_container_credentials_full_uri: env::var("AWS_CONTAINER_CREDENTIALS_FULL_URI")
            .unwrap_or_default(),
        aws_container_authorization_token: env::var("AWS_CONTAINER_AUTHORIZATION_TOKEN")
            .unwrap_or_default(),
        function_name: env::var("AWS_LAMBDA_FUNCTION_NAME").unwrap_or_default(),
        sandbox_init_time: Instant::now(),
    };
    let lambda_directory = env::var("LAMBDA_TASK_ROOT").unwrap_or_else(|_| "/var/task".to_string());
    let config = match config::get_config(Path::new(&lambda_directory), &aws_config.region) {
        Ok(config) => Arc::new(config),
        Err(_e) => {
            let err = Command::new("/opt/datadog-agent-go").exec();
            panic!("Error starting the extension: {err:?}");
        }
    };

    (aws_config, config)
}

fn enable_logging_subsystem(config: &Arc<Config>) {
    let env_filter = format!(
        "h2=off,hyper=off,reqwest=off,rustls=off,datadog-trace-mini-agent=off,{:?}",
        config.log_level
    );
    let subscriber = tracing_subscriber::fmt::Subscriber::builder()
        .with_env_filter(
            EnvFilter::try_new(env_filter).expect("could not parse log level in configuration"),
        )
        .with_level(true)
        .with_thread_names(false)
        .with_thread_ids(false)
        .with_line_number(false)
        .with_file(false)
        .with_target(false)
        .without_time()
        .event_format(logger::Formatter)
        .finish();
    tracing::subscriber::set_global_default(subscriber).expect("setting default subscriber failed");

    debug!("Logging subsystem enabled");
}

async fn extension_loop_idle(client: &Client, r: &RegisterResponse) -> Result<()> {
    loop {
        match next_event(client, &r.extension_id).await {
            Ok(_) => {
                debug!("Extension is idle, skipping next event");
            }
            Err(e) => {
                error!("Error getting next event: {e:?}");
                return Err(e);
            }
        };
    }
}

#[allow(clippy::too_many_lines)]
async fn extension_loop_active(
    aws_config: &AwsConfig,
    config: &Arc<Config>,
    client: &Client,
    r: &RegisterResponse,
    resolved_api_key: String,
) -> Result<()> {
    let mut event_bus = EventBus::run();

    let account_id = r
        .account_id
        .as_ref()
        .unwrap_or(&"none".to_string())
        .to_string();
    let tags_provider = setup_tag_provider(aws_config, config, &account_id);

    let (logs_agent_channel, logs_flusher) = start_logs_agent(
        config,
        resolved_api_key.clone(),
        &tags_provider,
        event_bus.get_sender_copy(),
    );

    let metrics_aggr = Arc::new(Mutex::new(
        MetricsAggregator::new(
            SortedTags::parse(&tags_provider.get_tags_string()).unwrap_or(EMPTY_TAGS),
            CONTEXTS,
        )
        .expect("failed to create aggregator"),
    ));

    let mut metrics_flusher =
        start_metrics_flusher(resolved_api_key.clone(), &metrics_aggr, config);
    // Lifecycle Invocation Processor
    let invocation_processor = Arc::new(TokioMutex::new(InvocationProcessor::new(
        Arc::clone(&tags_provider),
        Arc::clone(config),
        aws_config,
        Arc::clone(&metrics_aggr),
    )));

    let (trace_agent_channel, trace_flusher, trace_processor, stats_flusher) =
        start_trace_agent(config, resolved_api_key.clone(), &tags_provider);

    let lifecycle_listener = LifecycleListener {
        invocation_processor: Arc::clone(&invocation_processor),
    };
    // TODO(astuyve): deprioritize this task after the first request
    tokio::spawn(async move {
        let res = lifecycle_listener.start().await;
        if let Err(e) = res {
            error!("Error starting hello agent: {e:?}");
        }
    });

    let dogstatsd_cancel_token = start_dogstatsd(&metrics_aggr).await;

    let telemetry_listener_cancel_token =
        setup_telemetry_client(&r.extension_id, logs_agent_channel).await?;

    let mut flush_control = FlushControl::new(config.serverless_flush_strategy);

    let mut race_flush_interval = flush_control.get_flush_interval();
    race_flush_interval.tick().await; // discard first tick, which is instantaneous

    // first invoke we must call next
    let next_lambda_response = next_event(client, &r.extension_id).await;

    handle_next_invocation(next_lambda_response, invocation_processor.clone()).await;
    loop {
        let shutdown;

        if flush_control.should_flush_end() {
            // break loop after runtime done
            // flush everything
            // call next
            // optionally flush after tick for long running invos
            'flush_end: loop {
                tokio::select! {
                biased;
                    Some(event) = event_bus.rx.recv() => {
<<<<<<< HEAD
                        if let Some(runtime_done_meta) = handle_event_bus_event(event, invocation_processor.clone()).await {
                            let mut p = invocation_processor.lock().await;
                            p.on_platform_runtime_done(
                                &runtime_done_meta.request_id,
                                runtime_done_meta.metrics,
                                runtime_done_meta.status,
                                config.clone(),
                                tags_provider.clone(),
                                trace_processor.clone(),
                                trace_agent_channel.clone(),
                                runtime_done_meta.timestamp,
                            ).await;
                            drop(p);
                            break 'inner;
=======
                        if let Some(telemetry_event) = handle_event_bus_event(event, invocation_processor.clone(), config.clone(), tags_provider.clone(), trace_processor.clone(), trace_agent_channel.clone()).await {
                            if let TelemetryRecord::PlatformRuntimeDone{ .. } = telemetry_event.record {
                                break 'flush_end;
                            }
>>>>>>> 6410c7fb
                        }
                    }
                    _ = race_flush_interval.tick() => {
                        flush_all(
                            &logs_flusher,
                            &mut metrics_flusher,
                            &*trace_flusher,
                            &*stats_flusher,
                            &mut race_flush_interval,
                        ).await;
                    }
                }
            }
            // flush
            flush_all(
                &logs_flusher,
                &mut metrics_flusher,
                &*trace_flusher,
                &*stats_flusher,
                &mut race_flush_interval,
            )
            .await;
            let next_response = next_event(client, &r.extension_id).await;
            shutdown = handle_next_invocation(next_response, invocation_processor.clone()).await;
<<<<<<< HEAD
        } else if flush_control.should_periodic_flush() {
            // Should flush at the top of the invocation, which is now
            // flush
            //
            flush_all(
                &logs_flusher,
                &mut metrics_flusher,
                &*trace_flusher,
                &*stats_flusher,
                &mut race_flush_interval,
            )
            .await;
            race_flush_interval.reset();
            // Don't await! Pin it and check in the tokio loop
            // Tokio select! drops whatever task does not complete first
            // but the state machine API in Lambda will give us an invalid error
            // if we call /next twice instead of waiting
            let next_lambda_response = next_event(client, &r.extension_id);
            tokio::pin!(next_lambda_response);
            // call next
            // optionally flush after tick for long running invos
            'inner: loop {
                tokio::select! {
                biased;
                    next_response = &mut next_lambda_response => {
                        // Dear reader this is important, you may be tempted to remove this
                        // after all, why reset the flush interval if we're not flushing?
                        // It's because the race_flush_interval is only for the RACE FLUSH
                        // For long-running txns. The call to `flush_control.should_flush_end()`
                        // has its own interval which is not reset here.
                        race_flush_interval.reset();
                        // Thank you for not removing race_flush_interval.reset();

                        shutdown = handle_next_invocation(next_response, invocation_processor.clone()).await;
                        // Need to break here to re-call next
                        break 'inner;
                    }
                    Some(event) = event_bus.rx.recv() => {
                        if let Some(runtime_done_meta) = handle_event_bus_event(event, invocation_processor.clone()).await {
                            let mut p = invocation_processor.lock().await;
                            p.on_platform_runtime_done(
                                &runtime_done_meta.request_id,
                                runtime_done_meta.metrics,
                                runtime_done_meta.status,
                                config.clone(),
                                tags_provider.clone(),
                                trace_processor.clone(),
                                trace_agent_channel.clone(),
                                runtime_done_meta.timestamp,
                            ).await;
                            drop(p);
                        }
                    }
                    _ = race_flush_interval.tick() => {
                        flush_all(
                            &logs_flusher,
                            &mut metrics_flusher,
                            &*trace_flusher,
                            &*stats_flusher,
                            &mut race_flush_interval,
                        ).await;
                    }
                }
            }
=======
>>>>>>> 6410c7fb
        } else {
            //Periodic flush scenario, flush at top of invocation
            if flush_control.should_periodic_flush() {
                // Should flush at the top of the invocation, which is now
                flush_all(
                    &logs_flusher,
                    &mut metrics_flusher,
                    &*trace_flusher,
                    &*stats_flusher,
                    &mut race_flush_interval,
                )
                .await;
            }
            // NO FLUSH SCENARIO
            // JUST LOOP OVER PIPELINE AND WAIT FOR NEXT EVENT
            // If we get platform.runtimeDone or platform.runtimeReport
            // That's fine, we still wait to break until we get the response from next
            // and then we break to determine if we'll flush or not
            let next_lambda_response = next_event(client, &r.extension_id);
            tokio::pin!(next_lambda_response);
            'next_invocation: loop {
                tokio::select! {
                biased;
                    next_response = &mut next_lambda_response => {
                        // Dear reader this is important, you may be tempted to remove this
                        // after all, why reset the flush interval if we're not flushing?
                        // It's because the race_flush_interval is only for the RACE FLUSH
                        // For long-running txns. The call to `flush_control.should_flush_end()`
                        // has its own interval which is not reset here.
                        race_flush_interval.reset();
                        // Thank you for not removing race_flush_interval.reset();

                        shutdown = handle_next_invocation(next_response, invocation_processor.clone()).await;
                        // Need to break here to re-call next
                        break 'next_invocation;
                    }
                    Some(event) = event_bus.rx.recv() => {
<<<<<<< HEAD
                        if let Some(runtime_done_meta) = handle_event_bus_event(event, invocation_processor.clone()).await {
                            let mut p = invocation_processor.lock().await;
                            p.on_platform_runtime_done(
                                &runtime_done_meta.request_id,
                                runtime_done_meta.metrics,
                                runtime_done_meta.status,
                                config.clone(),
                                tags_provider.clone(),
                                trace_processor.clone(),
                                trace_agent_channel.clone(),
                                runtime_done_meta.timestamp,
                            ).await;
                            drop(p);
                        }
=======
                        handle_event_bus_event(event, invocation_processor.clone(), config.clone(), tags_provider.clone(), trace_processor.clone(), trace_agent_channel.clone()).await;
>>>>>>> 6410c7fb
                    }
                    _ = race_flush_interval.tick() => {
                        flush_all(
                            &logs_flusher,
                            &mut metrics_flusher,
                            &*trace_flusher,
                            &*stats_flusher,
                            &mut race_flush_interval,
                        ).await;
                    }
                }
            }
        }

        if shutdown {
            'shutdown: loop {
                tokio::select! {
                    Some(event) = event_bus.rx.recv() => {
                        if let Some(telemetry_event) = handle_event_bus_event(event, invocation_processor.clone(), config.clone(), tags_provider.clone(), trace_processor.clone(), trace_agent_channel.clone()).await {
                            if let TelemetryRecord::PlatformReport{ .. } = telemetry_event.record {
                                // Wait for the report event before shutting down
                                break 'shutdown;
                            }
                        }
                    }
                }
            }
            dogstatsd_cancel_token.cancel();
            telemetry_listener_cancel_token.cancel();
            flush_all(
                &logs_flusher,
                &mut metrics_flusher,
                &*trace_flusher,
                &*stats_flusher,
                &mut race_flush_interval,
            )
            .await;
            return Ok(());
        }
    }
}

async fn flush_all(
    logs_flusher: &LogsFlusher,
    metrics_flusher: &mut MetricsFlusher,
    trace_flusher: &dyn TraceFlusher,
    stats_flusher: &dyn StatsFlusher,
    race_flush_interval: &mut tokio::time::Interval,
) {
    tokio::join!(
        logs_flusher.flush(),
        metrics_flusher.flush(),
        trace_flusher.flush(),
        stats_flusher.flush()
    );
    race_flush_interval.reset();
}

async fn handle_event_bus_event(
    event: Event,
    invocation_processor: Arc<TokioMutex<InvocationProcessor>>,
    config: Arc<Config>,
    tags_provider: Arc<TagProvider>,
    trace_processor: Arc<trace_processor::ServerlessTraceProcessor>,
    trace_agent_channel: Sender<datadog_trace_utils::send_data::SendData>,
) -> Option<TelemetryEvent> {
    match event {
        Event::Metric(event) => {
            debug!("Metric event: {:?}", event);
        }
        Event::OutOfMemory(event_timestamp) => {
            let mut p = invocation_processor.lock().await;
            p.on_out_of_memory_error(event_timestamp);
            drop(p);
        }
        Event::Telemetry(event) => match event.record {
            TelemetryRecord::PlatformInitStart { .. } => {
                let mut p = invocation_processor.lock().await;
                p.on_platform_init_start(event.time);
                drop(p);
            }
            TelemetryRecord::PlatformInitReport {
                initialization_type,
                phase,
                metrics,
            } => {
                debug!("Platform init report for initialization_type: {:?} with phase: {:?} and metrics: {:?}", initialization_type, phase, metrics);
                let mut p = invocation_processor.lock().await;
                p.on_platform_init_report(metrics.duration_ms, event.time.timestamp());
                drop(p);
            }
            TelemetryRecord::PlatformStart { request_id, .. } => {
                let mut p = invocation_processor.lock().await;
                p.on_platform_start(request_id, event.time);
                drop(p);
            }
            TelemetryRecord::PlatformRuntimeDone {
                ref request_id,
                metrics: Some(metrics),
                status,
                ..
            } => {
                let mut p = invocation_processor.lock().await;
                p.on_platform_runtime_done(
                    request_id,
                    metrics.duration_ms,
                    status,
                    config.clone(),
                    tags_provider.clone(),
                    trace_processor.clone(),
                    trace_agent_channel.clone(),
                    event.time.timestamp(),
                )
                .await;
                drop(p);
                return Some(event);
            }
            TelemetryRecord::PlatformReport {
                ref request_id,
                metrics,
                ..
            } => {
                let mut p = invocation_processor.lock().await;
                p.on_platform_report(request_id, metrics, event.time.timestamp());
                drop(p);
                return Some(event);
            }
            _ => {
                debug!("Unforwarded Telemetry event: {:?}", event);
            }
        },
    }
    None
}

async fn handle_next_invocation(
    next_response: Result<NextEventResponse>,
    invocation_processor: Arc<TokioMutex<InvocationProcessor>>,
) -> bool {
    match next_response {
        Ok(NextEventResponse::Invoke {
            request_id,
            deadline_ms,
            invoked_function_arn,
        }) => {
            debug!(
                "Invoke event {}; deadline: {}, invoked_function_arn: {}",
                request_id, deadline_ms, invoked_function_arn
            );
            let mut p = invocation_processor.lock().await;
            p.on_invoke_event(request_id);
            drop(p);
            false
        }
        Ok(NextEventResponse::Shutdown {
            shutdown_reason,
            deadline_ms,
        }) => {
            println!("Exiting: {shutdown_reason}, deadline: {deadline_ms}");
            true
        }
        Err(err) => {
            eprintln!("Error: {err:?}");
            println!("Exiting");
            true
        }
    }
}

fn setup_tag_provider(
    aws_config: &AwsConfig,
    config: &Arc<Config>,
    account_id: &str,
) -> Arc<TagProvider> {
    let function_arn =
        build_function_arn(account_id, &aws_config.region, &aws_config.function_name);
    let metadata_hash = hash_map::HashMap::from([(
        lambda::tags::FUNCTION_ARN_KEY.to_string(),
        function_arn.clone(),
    )]);
    Arc::new(TagProvider::new(
        Arc::clone(config),
        LAMBDA_RUNTIME_SLUG.to_string(),
        &metadata_hash,
    ))
}

fn start_logs_agent(
    config: &Arc<Config>,
    resolved_api_key: String,
    tags_provider: &Arc<TagProvider>,
    event_bus: Sender<Event>,
) -> (Sender<TelemetryEvent>, LogsFlusher) {
    let mut logs_agent = LogsAgent::new(Arc::clone(tags_provider), Arc::clone(config), event_bus);
    let logs_agent_channel = logs_agent.get_sender_copy();
    let logs_flusher = LogsFlusher::new(
        resolved_api_key,
        Arc::clone(&logs_agent.aggregator),
        config.clone(),
    );
    tokio::spawn(async move {
        logs_agent.spin().await;
    });
    (logs_agent_channel, logs_flusher)
}

fn start_metrics_flusher(
    resolved_api_key: String,
    metrics_aggr: &Arc<Mutex<MetricsAggregator>>,
    config: &Arc<Config>,
) -> MetricsFlusher {
    let metrics_intake_url = if !config.dd_url.is_empty() {
        let dd_dd_url = DdDdUrl::new(config.dd_url.clone()).expect("can't parse DD_DD_URL");

        let prefix_override = MetricsIntakeUrlPrefixOverride::maybe_new(None, Some(dd_dd_url));
        MetricsIntakeUrlPrefix::new(None, prefix_override)
    } else if !config.url.is_empty() {
        let dd_url = DdUrl::new(config.url.clone()).expect("can't parse DD_URL");

        let prefix_override = MetricsIntakeUrlPrefixOverride::maybe_new(Some(dd_url), None);
        MetricsIntakeUrlPrefix::new(None, prefix_override)
    } else {
        // use site
        let metrics_site = MetricsSite::new(config.site.clone()).expect("can't parse site");
        MetricsIntakeUrlPrefix::new(Some(metrics_site), None)
    };

    let flusher_config = MetricsFlusherConfig {
        api_key: resolved_api_key,
        aggregator: Arc::clone(metrics_aggr),
        metrics_intake_url_prefix: metrics_intake_url.expect("can't parse site or override"),
        https_proxy: config.https_proxy.clone(),
        timeout: Duration::from_secs(config.flush_timeout),
    };
    MetricsFlusher::new(flusher_config)
}

fn start_trace_agent(
    config: &Arc<Config>,
    resolved_api_key: String,
    tags_provider: &Arc<TagProvider>,
) -> (
    Sender<datadog_trace_utils::send_data::SendData>,
    Arc<trace_flusher::ServerlessTraceFlusher>,
    Arc<trace_processor::ServerlessTraceProcessor>,
    Arc<stats_flusher::ServerlessStatsFlusher>,
) {
    // Stats
    let stats_aggregator = Arc::new(TokioMutex::new(StatsAggregator::default()));
    let stats_flusher = Arc::new(stats_flusher::ServerlessStatsFlusher::new(
        resolved_api_key.clone(),
        stats_aggregator.clone(),
        Arc::clone(config),
    ));

    let stats_processor = Arc::new(stats_processor::ServerlessStatsProcessor {});

    // Traces
    let trace_aggregator = Arc::new(TokioMutex::new(trace_aggregator::TraceAggregator::default()));
    let trace_flusher = Arc::new(trace_flusher::ServerlessTraceFlusher {
        aggregator: trace_aggregator.clone(),
        config: Arc::clone(config),
    });

    let obfuscation_config = obfuscation_config::ObfuscationConfig::new()
        .map_err(|e| Error::new(std::io::ErrorKind::InvalidData, e.to_string()))
        .expect("Failed to create obfuscation config for Trace Agent");

    let trace_processor = Arc::new(trace_processor::ServerlessTraceProcessor {
        obfuscation_config: Arc::new(obfuscation_config),
        resolved_api_key,
    });

    let trace_agent = Box::new(trace_agent::TraceAgent::new(
        Arc::clone(config),
        trace_aggregator,
        trace_processor.clone(),
        stats_aggregator,
        stats_processor,
        Arc::clone(tags_provider),
    ));
    let trace_agent_channel = trace_agent.get_sender_copy();

    tokio::spawn(async move {
        let res = trace_agent.start().await;
        if let Err(e) = res {
            error!("Error starting trace agent: {e:?}");
        }
    });

    (
        trace_agent_channel,
        trace_flusher,
        trace_processor,
        stats_flusher,
    )
}

async fn start_dogstatsd(metrics_aggr: &Arc<Mutex<MetricsAggregator>>) -> CancellationToken {
    let dogstatsd_config = DogStatsDConfig {
        host: EXTENSION_HOST.to_string(),
        port: DOGSTATSD_PORT,
    };
    let dogstatsd_cancel_token = tokio_util::sync::CancellationToken::new();
    let dogstatsd_client = DogStatsD::new(
        &dogstatsd_config,
        Arc::clone(metrics_aggr),
        dogstatsd_cancel_token.clone(),
    )
    .await;

    tokio::spawn(async move {
        dogstatsd_client.spin().await;
    });

    dogstatsd_cancel_token
}

async fn setup_telemetry_client(
    extension_id: &str,
    logs_agent_channel: Sender<TelemetryEvent>,
) -> Result<CancellationToken> {
    let telemetry_listener_config = TelemetryListenerConfig {
        host: EXTENSION_HOST.to_string(),
        port: TELEMETRY_PORT,
    };
    let telemetry_listener_cancel_token = tokio_util::sync::CancellationToken::new();
    let ct_clone = telemetry_listener_cancel_token.clone();
    tokio::spawn(async move {
        TelemetryListener::spin(&telemetry_listener_config, logs_agent_channel, ct_clone).await;
    });

    let telemetry_client = TelemetryApiClient::new(extension_id.to_string(), TELEMETRY_PORT);
    telemetry_client
        .subscribe()
        .await
        .map_err(|e| Error::new(std::io::ErrorKind::InvalidData, e.to_string()))?;
    Ok(telemetry_listener_cancel_token)
}<|MERGE_RESOLUTION|>--- conflicted
+++ resolved
@@ -364,27 +364,10 @@
                 tokio::select! {
                 biased;
                     Some(event) = event_bus.rx.recv() => {
-<<<<<<< HEAD
-                        if let Some(runtime_done_meta) = handle_event_bus_event(event, invocation_processor.clone()).await {
-                            let mut p = invocation_processor.lock().await;
-                            p.on_platform_runtime_done(
-                                &runtime_done_meta.request_id,
-                                runtime_done_meta.metrics,
-                                runtime_done_meta.status,
-                                config.clone(),
-                                tags_provider.clone(),
-                                trace_processor.clone(),
-                                trace_agent_channel.clone(),
-                                runtime_done_meta.timestamp,
-                            ).await;
-                            drop(p);
-                            break 'inner;
-=======
                         if let Some(telemetry_event) = handle_event_bus_event(event, invocation_processor.clone(), config.clone(), tags_provider.clone(), trace_processor.clone(), trace_agent_channel.clone()).await {
                             if let TelemetryRecord::PlatformRuntimeDone{ .. } = telemetry_event.record {
                                 break 'flush_end;
                             }
->>>>>>> 6410c7fb
                         }
                     }
                     _ = race_flush_interval.tick() => {
@@ -409,73 +392,6 @@
             .await;
             let next_response = next_event(client, &r.extension_id).await;
             shutdown = handle_next_invocation(next_response, invocation_processor.clone()).await;
-<<<<<<< HEAD
-        } else if flush_control.should_periodic_flush() {
-            // Should flush at the top of the invocation, which is now
-            // flush
-            //
-            flush_all(
-                &logs_flusher,
-                &mut metrics_flusher,
-                &*trace_flusher,
-                &*stats_flusher,
-                &mut race_flush_interval,
-            )
-            .await;
-            race_flush_interval.reset();
-            // Don't await! Pin it and check in the tokio loop
-            // Tokio select! drops whatever task does not complete first
-            // but the state machine API in Lambda will give us an invalid error
-            // if we call /next twice instead of waiting
-            let next_lambda_response = next_event(client, &r.extension_id);
-            tokio::pin!(next_lambda_response);
-            // call next
-            // optionally flush after tick for long running invos
-            'inner: loop {
-                tokio::select! {
-                biased;
-                    next_response = &mut next_lambda_response => {
-                        // Dear reader this is important, you may be tempted to remove this
-                        // after all, why reset the flush interval if we're not flushing?
-                        // It's because the race_flush_interval is only for the RACE FLUSH
-                        // For long-running txns. The call to `flush_control.should_flush_end()`
-                        // has its own interval which is not reset here.
-                        race_flush_interval.reset();
-                        // Thank you for not removing race_flush_interval.reset();
-
-                        shutdown = handle_next_invocation(next_response, invocation_processor.clone()).await;
-                        // Need to break here to re-call next
-                        break 'inner;
-                    }
-                    Some(event) = event_bus.rx.recv() => {
-                        if let Some(runtime_done_meta) = handle_event_bus_event(event, invocation_processor.clone()).await {
-                            let mut p = invocation_processor.lock().await;
-                            p.on_platform_runtime_done(
-                                &runtime_done_meta.request_id,
-                                runtime_done_meta.metrics,
-                                runtime_done_meta.status,
-                                config.clone(),
-                                tags_provider.clone(),
-                                trace_processor.clone(),
-                                trace_agent_channel.clone(),
-                                runtime_done_meta.timestamp,
-                            ).await;
-                            drop(p);
-                        }
-                    }
-                    _ = race_flush_interval.tick() => {
-                        flush_all(
-                            &logs_flusher,
-                            &mut metrics_flusher,
-                            &*trace_flusher,
-                            &*stats_flusher,
-                            &mut race_flush_interval,
-                        ).await;
-                    }
-                }
-            }
-=======
->>>>>>> 6410c7fb
         } else {
             //Periodic flush scenario, flush at top of invocation
             if flush_control.should_periodic_flush() {
@@ -513,24 +429,7 @@
                         break 'next_invocation;
                     }
                     Some(event) = event_bus.rx.recv() => {
-<<<<<<< HEAD
-                        if let Some(runtime_done_meta) = handle_event_bus_event(event, invocation_processor.clone()).await {
-                            let mut p = invocation_processor.lock().await;
-                            p.on_platform_runtime_done(
-                                &runtime_done_meta.request_id,
-                                runtime_done_meta.metrics,
-                                runtime_done_meta.status,
-                                config.clone(),
-                                tags_provider.clone(),
-                                trace_processor.clone(),
-                                trace_agent_channel.clone(),
-                                runtime_done_meta.timestamp,
-                            ).await;
-                            drop(p);
-                        }
-=======
                         handle_event_bus_event(event, invocation_processor.clone(), config.clone(), tags_provider.clone(), trace_processor.clone(), trace_agent_channel.clone()).await;
->>>>>>> 6410c7fb
                     }
                     _ = race_flush_interval.tick() => {
                         flush_all(
@@ -636,7 +535,7 @@
                 let mut p = invocation_processor.lock().await;
                 p.on_platform_runtime_done(
                     request_id,
-                    metrics.duration_ms,
+                    metrics,
                     status,
                     config.clone(),
                     tags_provider.clone(),
