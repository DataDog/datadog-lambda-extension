#![deny(clippy::all)]
#![deny(clippy::pedantic)]
#![deny(clippy::unwrap_used)]
#![deny(unused_extern_crates)]
#![deny(unused_allocation)]
#![deny(unused_assignments)]
#![deny(unused_comparisons)]
#![deny(unreachable_pub)]
#![deny(missing_copy_implementations)]
#![deny(missing_debug_implementations)]

use bottlecap::{
    base_url,
    config::{self, AwsConfig, Config},
    event_bus::bus::EventBus,
    events::Event,
    lifecycle::{
        flush_control::FlushControl,
        invocation_context::{InvocationContext, InvocationContextBuffer},
    },
    logger,
    logs::{
        agent::LogsAgent,
        flusher::{build_fqdn_logs, Flusher as LogsFlusher},
    },
    metrics::enhanced::lambda::Lambda as enhanced_metrics,
    secrets::decrypt,
    tags::{lambda, provider::Provider as TagProvider},
    telemetry::{
        self,
        client::TelemetryApiClient,
        events::{Status, TelemetryEvent, TelemetryRecord},
        listener::TelemetryListener,
    },
    traces::{
        hello_agent,
        stats_flusher::{self, StatsFlusher},
        stats_processor, trace_agent,
        trace_flusher::{self, TraceFlusher},
        trace_processor,
    },
    DOGSTATSD_PORT, EXTENSION_ACCEPT_FEATURE_HEADER, EXTENSION_FEATURES, EXTENSION_HOST,
    EXTENSION_ID_HEADER, EXTENSION_NAME, EXTENSION_NAME_HEADER, EXTENSION_ROUTE,
    LAMBDA_RUNTIME_SLUG, TELEMETRY_PORT,
};
use datadog_trace_obfuscation::obfuscation_config;
use decrypt::resolve_secrets;
use dogstatsd::metric::{SortedTags, EMPTY_TAGS};
use dogstatsd::{
    aggregator::Aggregator as MetricsAggregator,
    constants::CONTEXTS,
    dogstatsd::{DogStatsD, DogStatsDConfig},
    flusher::{build_fqdn_metrics, Flusher as MetricsFlusher},
};
use reqwest::Client;
use serde::Deserialize;
use std::{
    collections::hash_map,
    collections::HashMap,
    env,
    io::Error,
    io::Result,
    os::unix::process::CommandExt,
    path::Path,
    process::Command,
    sync::{Arc, Mutex},
};
use telemetry::listener::TelemetryListenerConfig;
use tokio::sync::mpsc::Sender;
use tokio::sync::Mutex as TokioMutex;
use tokio_util::sync::CancellationToken;
use tracing::{debug, error};
use tracing_subscriber::EnvFilter;

#[derive(Clone, Deserialize)]
#[serde(rename_all = "camelCase")]
struct RegisterResponse {
    // Skip deserialize because this field is not available in the response
    // body, but as a header. Header is extracted and set manually.
    #[serde(skip_deserializing)]
    extension_id: String,
    account_id: Option<String>,
}

#[derive(Deserialize)]
#[serde(tag = "eventType")]
enum NextEventResponse {
    #[serde(rename(deserialize = "INVOKE"))]
    Invoke {
        #[serde(rename(deserialize = "deadlineMs"))]
        deadline_ms: u64,
        #[serde(rename(deserialize = "requestId"))]
        request_id: String,
        #[serde(rename(deserialize = "invokedFunctionArn"))]
        invoked_function_arn: String,
    },
    #[serde(rename(deserialize = "SHUTDOWN"))]
    Shutdown {
        #[serde(rename(deserialize = "shutdownReason"))]
        shutdown_reason: String,
        #[serde(rename(deserialize = "deadlineMs"))]
        deadline_ms: u64,
    },
}

async fn next_event(client: &reqwest::Client, ext_id: &str) -> Result<NextEventResponse> {
    let base_url = base_url(EXTENSION_ROUTE)
        .map_err(|e| Error::new(std::io::ErrorKind::InvalidData, e.to_string()))?;
    let url = format!("{base_url}/event/next");
    client
        .get(&url)
        .header(EXTENSION_ID_HEADER, ext_id)
        .send()
        .await
        .map_err(|e| Error::new(std::io::ErrorKind::InvalidData, e.to_string()))?
        .json()
        .await
        .map_err(|e| Error::new(std::io::ErrorKind::InvalidData, e.to_string()))
}

async fn register(client: &reqwest::Client) -> Result<RegisterResponse> {
    let mut map = HashMap::new();
    let base_url = base_url(EXTENSION_ROUTE)
        .map_err(|e| Error::new(std::io::ErrorKind::InvalidData, e.to_string()))?;
    map.insert("events", vec!["INVOKE", "SHUTDOWN"]);
    let url = format!("{base_url}/register");

    let resp = client
        .post(&url)
        .header(EXTENSION_NAME_HEADER, EXTENSION_NAME)
        .header(EXTENSION_ACCEPT_FEATURE_HEADER, EXTENSION_FEATURES)
        .json(&map)
        .send()
        .await
        .map_err(|e| Error::new(std::io::ErrorKind::InvalidData, e.to_string()))?;

    if resp.status() != 200 {
        let err = resp.error_for_status_ref();
        panic!("Can't register extension {:?}", err);
    }

    let extension_id = resp
        .headers()
        .get(EXTENSION_ID_HEADER)
        .expect("Extension ID header not found")
        .to_str()
        .expect("Can't convert header to string")
        .to_string();
    let mut register_response: RegisterResponse = resp
        .json::<RegisterResponse>()
        .await
        .map_err(|e| Error::new(std::io::ErrorKind::InvalidData, e.to_string()))?;

    // Set manually since it's not part of the response body
    register_response.extension_id = extension_id;

    Ok(register_response)
}

fn build_function_arn(account_id: &str, region: &str, function_name: &str) -> String {
    format!("arn:aws:lambda:{region}:{account_id}:function:{function_name}")
}

#[tokio::main]
async fn main() -> Result<()> {
    let _ = rustls::crypto::aws_lc_rs::default_provider().install_default();
    let (aws_config, config) = load_configs();

    enable_logging_subsystem(&config);
    let client = reqwest::Client::builder().no_proxy().build().unwrap();

    let r = register(&client)
        .await
        .map_err(|e| Error::new(std::io::ErrorKind::InvalidData, e.to_string()))?;

    if let Some(resolved_api_key) = resolve_secrets(Arc::clone(&config), &aws_config).await {
        match extension_loop_active(&aws_config, &config, &client, &r, resolved_api_key).await {
            Ok(()) => {
                debug!("Extension loop completed successfully");
                Ok(())
            }
            Err(e) => {
                error!(
                    "Extension loop failed: {e:?}, Calling /next without Datadog instrumentation"
                );
                extension_loop_idle(&client, &r).await
            }
        }
    } else {
        error!("Failed to resolve secrets, Datadog extension will be idle");
        extension_loop_idle(&client, &r).await
    }
}

fn load_configs() -> (AwsConfig, Arc<Config>) {
    // First load the configuration
    let aws_config = AwsConfig {
        region: env::var("AWS_DEFAULT_REGION").unwrap_or("us-east-1".to_string()),
        aws_access_key_id: env::var("AWS_ACCESS_KEY_ID").unwrap_or_default(),
        aws_secret_access_key: env::var("AWS_SECRET_ACCESS_KEY").unwrap_or_default(),
        aws_session_token: env::var("AWS_SESSION_TOKEN").unwrap_or_default(),
        function_name: env::var("AWS_LAMBDA_FUNCTION_NAME").unwrap_or_default(),
    };
    let lambda_directory = env::var("LAMBDA_TASK_ROOT").unwrap_or_else(|_| "/var/task".to_string());
    let config = match config::get_config(Path::new(&lambda_directory)) {
        Ok(config) => Arc::new(config),
        Err(_e) => {
            let err = Command::new("/opt/datadog-agent-go").exec();
            panic!("Error starting the extension: {err:?}");
        }
    };

    (aws_config, config)
}

fn enable_logging_subsystem(config: &Arc<Config>) {
    let env_filter = format!(
        "h2=off,hyper=off,rustls=off,datadog-trace-mini-agent=off,{:?}",
        config.log_level
    );
    let subscriber = tracing_subscriber::fmt::Subscriber::builder()
        .with_env_filter(
            EnvFilter::try_new(env_filter).expect("could not parse log level in configuration"),
        )
        .with_level(true)
        .with_thread_names(false)
        .with_thread_ids(false)
        .with_line_number(false)
        .with_file(false)
        .with_target(false)
        .without_time()
        .event_format(logger::Formatter)
        .finish();
    tracing::subscriber::set_global_default(subscriber).expect("setting default subscriber failed");

    debug!("Logging subsystem enabled");
}

async fn extension_loop_idle(client: &Client, r: &RegisterResponse) -> Result<()> {
    loop {
        match next_event(client, &r.extension_id).await {
            Ok(_) => {
                debug!("Extension is idle, skipping next event");
            }
            Err(e) => {
                error!("Error getting next event: {e:?}");
                return Err(e);
            }
        };
    }
}

#[allow(clippy::too_many_lines)]
async fn extension_loop_active(
    aws_config: &AwsConfig,
    config: &Arc<Config>,
    client: &Client,
    r: &RegisterResponse,
    resolved_api_key: String,
) -> Result<()> {
    let mut event_bus = EventBus::run();

    let tags_provider = setup_tag_provider(
        aws_config,
        config,
        r.account_id.as_ref().unwrap_or(&"none".to_string()),
    );
    let (logs_agent_channel, logs_flusher) = start_logs_agent(
        config,
        resolved_api_key.clone(),
        &tags_provider,
        event_bus.get_sender_copy(),
    );

    let metrics_aggr = Arc::new(Mutex::new(
        MetricsAggregator::new(
            SortedTags::parse(&tags_provider.get_tags_string()).unwrap_or(EMPTY_TAGS),
            CONTEXTS,
        )
        .expect("failed to create aggregator"),
    ));
    let mut metrics_flusher = MetricsFlusher::new(
        resolved_api_key.clone(),
        Arc::clone(&metrics_aggr),
        build_fqdn_metrics(config.site.clone()),
        None,
<<<<<<< HEAD
        None
=======
        None,
>>>>>>> 911cb7b0
    );

    let trace_flusher = Arc::new(trace_flusher::ServerlessTraceFlusher {
        buffer: Arc::new(TokioMutex::new(Vec::new())),
    });
    let trace_processor = Arc::new(trace_processor::ServerlessTraceProcessor {
        obfuscation_config: Arc::new(
            obfuscation_config::ObfuscationConfig::new()
                .map_err(|e| Error::new(std::io::ErrorKind::InvalidData, e.to_string()))?,
        ),
        resolved_api_key: resolved_api_key.clone(),
    });

    let stats_flusher = Arc::new(stats_flusher::ServerlessStatsFlusher {
        buffer: Arc::new(TokioMutex::new(Vec::new())),
        config: Arc::clone(config),
        resolved_api_key: resolved_api_key.clone(),
    });
    let stats_processor = Arc::new(stats_processor::ServerlessStatsProcessor {});

    let trace_flusher_clone = trace_flusher.clone();
    let stats_flusher_clone = stats_flusher.clone();

    let trace_agent = Box::new(trace_agent::TraceAgent {
        config: Arc::clone(config),
        trace_processor,
        trace_flusher: trace_flusher_clone,
        stats_processor,
        stats_flusher: stats_flusher_clone,
        tags_provider,
    });
    tokio::spawn(async move {
        let res = trace_agent.start_trace_agent().await;
        if let Err(e) = res {
            error!("Error starting trace agent: {e:?}");
        }
    });
    // TODO(astuyve): deprioritize this task after the first request
    tokio::spawn(async move {
        let res = hello_agent::start_handler().await;
        if let Err(e) = res {
            error!("Error starting hello agent: {e:?}");
        }
    });

    let lambda_enhanced_metrics =
        enhanced_metrics::new(Arc::clone(&metrics_aggr), Arc::clone(config));
    let dogstatsd_cancel_token = start_dogstatsd(&metrics_aggr).await;

    let telemetry_listener_cancel_token =
        setup_telemetry_client(&r.extension_id, logs_agent_channel).await?;

    let flush_control = FlushControl::new(config.serverless_flush_strategy);
    let mut invocation_context_buffer = InvocationContextBuffer::default();
    let mut shutdown = false;

    let mut flush_interval = flush_control.get_flush_interval();
    flush_interval.tick().await; // discard first tick, which is instantaneous

    loop {
        let evt = next_event(client, &r.extension_id).await;
        match evt {
            Ok(NextEventResponse::Invoke {
                request_id,
                deadline_ms,
                invoked_function_arn,
            }) => {
                debug!(
                    "Invoke event {}; deadline: {}, invoked_function_arn: {}",
                    request_id, deadline_ms, invoked_function_arn
                );
                lambda_enhanced_metrics.increment_invocation_metric();
            }
            Ok(NextEventResponse::Shutdown {
                shutdown_reason,
                deadline_ms,
            }) => {
                println!("Exiting: {shutdown_reason}, deadline: {deadline_ms}");
                shutdown = true;
            }
            Err(err) => {
                eprintln!("Error: {err:?}");
                println!("Exiting");
                return Err(err);
            }
        }
        // Block until we get something from the telemetry API
        // Check if flush logic says we should block and flush or not
        loop {
            tokio::select! {
            biased;
                Some(event) = event_bus.rx.recv() => {
                    match event {
                        Event::Metric(event) => {
                            debug!("Metric event: {:?}", event);
                        }
                        Event::Telemetry(event) => match event.record {
                            TelemetryRecord::PlatformStart { request_id, .. } => {
                                invocation_context_buffer.insert(InvocationContext {
                                    request_id,
                                    runtime_duration_ms: 0.0,
                                });
                            }
                            TelemetryRecord::PlatformInitReport {
                                initialization_type,
                                phase,
                                metrics,
                            } => {
                                debug!("Platform init report for initialization_type: {:?} with phase: {:?} and metrics: {:?}", initialization_type, phase, metrics);
                                lambda_enhanced_metrics
                                    .set_init_duration_metric(metrics.duration_ms);
                            }
                            TelemetryRecord::PlatformRuntimeDone {
                                request_id,
                                status,
                                metrics,
                                ..
                            } => {
                                if let Some(metrics) = metrics {
                                    invocation_context_buffer
                                        .add_runtime_duration(&request_id, metrics.duration_ms);
                                    lambda_enhanced_metrics
                                        .set_runtime_duration_metric(metrics.duration_ms);
                                }

                                if status != Status::Success {
                                    lambda_enhanced_metrics.increment_errors_metric();
                                    if status == Status::Timeout {
                                        lambda_enhanced_metrics.increment_timeout_metric();
                                    }
                                }
                                debug!(
                                    "Runtime done for request_id: {:?} with status: {:?}",
                                    request_id, status
                                );
                                // TODO(astuyve) it'll be easy to
                                // pass the invocation deadline to
                                // flush tasks here, so they can
                                // retry if we have more time
                                if flush_control.should_flush_end() {
                                    tokio::join!(
                                        logs_flusher.flush(),
                                        metrics_flusher.flush(),
                                        trace_flusher.manual_flush(),
                                        stats_flusher.manual_flush()
                                    );
                                }
                                break;
                            }
                            TelemetryRecord::PlatformReport {
                                request_id,
                                status,
                                metrics,
                                ..
                            } => {
                                debug!(
                                    "Platform report for request_id: {:?} with status: {:?}",
                                    request_id, status
                                );
                                lambda_enhanced_metrics.set_report_log_metrics(&metrics);
                                if let Some(invocation_context) =
                                    invocation_context_buffer.remove(&request_id)
                                {
                                    if invocation_context.runtime_duration_ms > 0.0 {
                                        let post_runtime_duration_ms = metrics.duration_ms
                                            - invocation_context.runtime_duration_ms;
                                        lambda_enhanced_metrics.set_post_runtime_duration_metric(
                                            post_runtime_duration_ms,
                                        );
                                    } else {
                                        debug!("Impossible to compute post runtime duration for request_id: {:?}", request_id);
                                    }
                                }

                                if shutdown {
                                    break;
                                }
                            }
                            _ => {
                                debug!("Unforwarded Telemetry event: {:?}", event);
                            }
                        },
                    }
                }
                _ = flush_interval.tick() => {
                    tokio::join!(
                        logs_flusher.flush(),
                        metrics_flusher.flush(),
                        trace_flusher.manual_flush(),
                        stats_flusher.manual_flush()
                    );
                    if !flush_control.should_flush_end() {
                        break;
                    }
                }
            }
        }

        if shutdown {
            dogstatsd_cancel_token.cancel();
            telemetry_listener_cancel_token.cancel();
            tokio::join!(
                logs_flusher.flush(),
                metrics_flusher.flush(),
                trace_flusher.manual_flush(),
                stats_flusher.manual_flush()
            );
            return Ok(());
        }
    }
}

fn setup_tag_provider(
    aws_config: &AwsConfig,
    config: &Arc<Config>,
    account_id: &str,
) -> Arc<TagProvider> {
    let function_arn =
        build_function_arn(account_id, &aws_config.region, &aws_config.function_name);
    let metadata_hash = hash_map::HashMap::from([(
        lambda::tags::FUNCTION_ARN_KEY.to_string(),
        function_arn.clone(),
    )]);
    Arc::new(TagProvider::new(
        Arc::clone(config),
        LAMBDA_RUNTIME_SLUG.to_string(),
        &metadata_hash,
    ))
}

fn start_logs_agent(
    config: &Arc<Config>,
    resolved_api_key: String,
    tags_provider: &Arc<TagProvider>,
    event_bus: Sender<Event>,
) -> (Sender<TelemetryEvent>, LogsFlusher) {
    let mut logs_agent = LogsAgent::new(Arc::clone(tags_provider), Arc::clone(config), event_bus);
    let logs_agent_channel = logs_agent.get_sender_copy();
    let logs_flusher = LogsFlusher::new(
        resolved_api_key,
        Arc::clone(&logs_agent.aggregator),
        build_fqdn_logs(config.site.clone()),
    );
    tokio::spawn(async move {
        logs_agent.spin().await;
    });
    (logs_agent_channel, logs_flusher)
}

async fn start_dogstatsd(metrics_aggr: &Arc<Mutex<MetricsAggregator>>) -> CancellationToken {
    let dogstatsd_config = DogStatsDConfig {
        host: EXTENSION_HOST.to_string(),
        port: DOGSTATSD_PORT,
    };
    let dogstatsd_cancel_token = tokio_util::sync::CancellationToken::new();
    let dogstatsd_client = DogStatsD::new(
        &dogstatsd_config,
        Arc::clone(metrics_aggr),
        dogstatsd_cancel_token.clone(),
    )
    .await;

    tokio::spawn(async move {
        dogstatsd_client.spin().await;
    });

    dogstatsd_cancel_token
}

async fn setup_telemetry_client(
    extension_id: &str,
    logs_agent_channel: Sender<TelemetryEvent>,
) -> Result<CancellationToken> {
    let telemetry_listener_config = TelemetryListenerConfig {
        host: EXTENSION_HOST.to_string(),
        port: TELEMETRY_PORT,
    };
    let telemetry_listener_cancel_token = tokio_util::sync::CancellationToken::new();
    let ct_clone = telemetry_listener_cancel_token.clone();
    tokio::spawn(async move {
        TelemetryListener::spin(&telemetry_listener_config, logs_agent_channel, ct_clone).await;
    });

    let telemetry_client = TelemetryApiClient::new(extension_id.to_string(), TELEMETRY_PORT);
    telemetry_client
        .subscribe()
        .await
        .map_err(|e| Error::new(std::io::ErrorKind::InvalidData, e.to_string()))?;
    Ok(telemetry_listener_cancel_token)
}<|MERGE_RESOLUTION|>--- conflicted
+++ resolved
@@ -284,11 +284,7 @@
         Arc::clone(&metrics_aggr),
         build_fqdn_metrics(config.site.clone()),
         None,
-<<<<<<< HEAD
         None
-=======
-        None,
->>>>>>> 911cb7b0
     );
 
     let trace_flusher = Arc::new(trace_flusher::ServerlessTraceFlusher {
