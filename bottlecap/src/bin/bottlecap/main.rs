--- conflicted
+++ resolved
@@ -452,12 +452,6 @@
         }
     });
 
-<<<<<<< HEAD
-    let dogstatsd_task = {
-        let metrics_aggr_handle = metrics_aggr_handle.clone();
-        tokio::spawn(async move { start_dogstatsd(metrics_aggr_handle).await })
-    };
-
     let telemetry_task = {
         let client = client.clone();
         let extension_id = r.extension_id.clone();
@@ -475,16 +469,6 @@
             .await
         })
     };
-=======
-    let telemetry_listener_cancel_token = setup_telemetry_client(
-        client,
-        &r.extension_id,
-        &aws_config.runtime_api,
-        logs_agent_channel,
-        config.serverless_logs_enabled,
-    )
-    .await?;
->>>>>>> f7913996
 
     let otlp_cancel_token = start_otlp_agent(
         config,
@@ -709,9 +693,6 @@
                 otlp_cancel_token.cancel();
             }
             trace_agent_shutdown_token.cancel();
-            let dogstatsd_cancel_token = dogstatsd_task
-                .await
-                .map_err(|e| anyhow::anyhow!("Failed to join dogstatsd task: {e:?}"))?;
             dogstatsd_cancel_token.cancel();
             let telemetry_listener_cancel_token = telemetry_task
                 .await
