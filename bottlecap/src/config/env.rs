use figment::{Figment, providers::Env};
use serde::Deserialize;
use std::collections::HashMap;
use std::time::Duration;

use datadog_trace_obfuscation::replacer::ReplaceRule;

use crate::{
    config::{
        Config, ConfigError, ConfigSource,
        additional_endpoints::deserialize_additional_endpoints,
        apm_replace_rule::deserialize_apm_replace_rules,
        deserialize_apm_filter_tags, deserialize_array_from_comma_separated_string,
        deserialize_key_value_pairs, deserialize_optional_bool_from_anything,
        deserialize_optional_duration_from_microseconds,
        deserialize_optional_duration_from_seconds, deserialize_string_or_int,
        flush_strategy::FlushStrategy,
        log_level::LogLevel,
        logs_additional_endpoints::{
            LogsAdditionalEndpoint, deserialize_logs_additional_endpoints,
        },
        processing_rule::{ProcessingRule, deserialize_processing_rules},
        service_mapping::deserialize_service_mapping,
        trace_propagation_style::{TracePropagationStyle, deserialize_trace_propagation_style},
    },
    merge_hashmap, merge_option, merge_option_to_value, merge_string, merge_vec,
};

#[derive(Debug, PartialEq, Deserialize, Clone, Default)]
#[serde(default)]
#[allow(clippy::struct_excessive_bools)]
#[allow(clippy::module_name_repetitions)]
pub struct EnvConfig {
    /// @env `DD_SITE`
    ///
    /// The Datadog site to send telemetry to
    pub site: Option<String>,
    /// @env `DD_API_KEY`
    ///
    /// The Datadog API key used to submit telemetry to Datadog
    pub api_key: Option<String>,
    /// @env `DD_LOG_LEVEL`
    ///
    /// Minimum log level of the Datadog Agent.
    /// Valid log levels are: trace, debug, info, warn, and error.
    pub log_level: Option<LogLevel>,

    /// @env `DD_FLUSH_TIMEOUT`
    ///
    /// Flush timeout in seconds
    /// todo(duncanista): find out where this comes from
    /// todo(?): go agent adds jitter too
    pub flush_timeout: Option<u64>,

    // Proxy
    /// @env `DD_PROXY_HTTPS`
    ///
    /// Proxy endpoint for HTTPS connections (most Datadog traffic)
    pub proxy_https: Option<String>,
    /// @env `DD_PROXY_NO_PROXY`
    ///
    /// Specify hosts the Agent should connect to directly, bypassing the proxy.
    #[serde(deserialize_with = "deserialize_array_from_comma_separated_string")]
    pub proxy_no_proxy: Vec<String>,
    /// @env `DD_HTTP_PROTOCOL`
    ///
    /// The HTTP protocol to use for the Datadog Agent.
    /// The transport type to use for sending logs. Possible values are "auto" or "http1".
    pub http_protocol: Option<String>,

    // Metrics
    /// @env `DD_DD_URL`
    ///
    /// @default `https://app.datadoghq.com`
    ///
    /// The host of the Datadog intake server to send **metrics** to, only set this option
    /// if you need the Agent to send **metrics** to a custom URL, it overrides the site
    /// setting defined in "site". It does not affect APM, Logs, Remote Configuration,
    /// or Live Process intake which have their own "*_`dd_url`" settings.
    ///
    /// If `DD_DD_URL` and `DD_URL` are both set, `DD_DD_URL` is used in priority.
    pub dd_url: Option<String>,
    /// @env `DD_URL`
    ///
    /// @default `https://app.datadoghq.com`
    pub url: Option<String>,
    /// @env `DD_ADDITIONAL_ENDPOINTS`
    ///
    /// Additional endpoints to send metrics to.
    /// <https://docs.datadoghq.com/agent/configuration/dual-shipping/?tab=helm#environment-variable-configuration>
    #[serde(deserialize_with = "deserialize_additional_endpoints")]
    pub additional_endpoints: HashMap<String, Vec<String>>,

    // Unified Service Tagging
    /// @env `DD_ENV`
    ///
    /// The environment name where the agent is running. Attached in-app to every
    /// metric, event, log, trace, and service check emitted by this Agent.
    #[serde(deserialize_with = "deserialize_string_or_int")]
    pub env: Option<String>,
    /// @env `DD_SERVICE`
    #[serde(deserialize_with = "deserialize_string_or_int")]
    pub service: Option<String>,
    /// @env `DD_VERSION`
    #[serde(deserialize_with = "deserialize_string_or_int")]
    pub version: Option<String>,
    /// @env `DD_TAGS`
    #[serde(deserialize_with = "deserialize_key_value_pairs")]
    pub tags: HashMap<String, String>,
    /// @env `DD_COMPRESSION_LEVEL`
    ///
    /// Global level `compression_level` parameter accepts values from 0 (no compression)
    /// to 9 (maximum compression but higher resource usage). This value is effective only if
    /// the individual component doesn't specify its own.
    pub compression_level: Option<i32>,
<<<<<<< HEAD

    /// @env `DD_COMPRESSION_LEVEL`
    ///
    /// Global level `compression_level` parameter accepts values from 0 (no compression)
    /// to 9 (maximum compression but higher resource usage). This value is effective only if
    /// the individual component doesn't specify its own.
    pub compression_level: Option<i32>,
=======
>>>>>>> d161fa8a

    // Logs
    /// @env `DD_LOGS_CONFIG_LOGS_DD_URL`
    ///
    /// Define the endpoint and port to hit when using a proxy for logs.
    pub logs_config_logs_dd_url: Option<String>,
    /// @env `DD_LOGS_CONFIG_PROCESSING_RULES`
    ///
    /// Global processing rules that are applied to all logs. The available rules are
    /// "`exclude_at_match`", "`include_at_match`" and "`mask_sequences`". More information in Datadog documentation:
    /// <https://docs.datadoghq.com/agent/logs/advanced_log_collection/#global-processing-rules>
    #[serde(deserialize_with = "deserialize_processing_rules")]
    pub logs_config_processing_rules: Option<Vec<ProcessingRule>>,
    /// @env `DD_LOGS_CONFIG_USE_COMPRESSION`
    ///
    /// If enabled, the Agent compresses logs before sending them.
    #[serde(deserialize_with = "deserialize_optional_bool_from_anything")]
    pub logs_config_use_compression: Option<bool>,
    /// @env `DD_LOGS_CONFIG_COMPRESSION_LEVEL`
    ///
    /// The `compression_level` parameter accepts values from 0 (no compression)
    /// to 9 (maximum compression but higher resource usage). Only takes effect if
    /// `use_compression` is set to `true`.
    pub logs_config_compression_level: Option<i32>,
    /// @env `DD_LOGS_CONFIG_ADDITIONAL_ENDPOINTS`
    ///
    /// Additional endpoints to send logs to.
    /// <https://docs.datadoghq.com/agent/configuration/dual-shipping/?tab=helm#environment-variable-configuration-6>
    #[serde(deserialize_with = "deserialize_logs_additional_endpoints")]
    pub logs_config_additional_endpoints: Vec<LogsAdditionalEndpoint>,

    // APM
    //
    /// @env `DD_SERVICE_MAPPING`
    #[serde(deserialize_with = "deserialize_service_mapping")]
    pub service_mapping: HashMap<String, String>,
    //
    /// @env `DD_APM_DD_URL`
    ///
    /// Define the endpoint and port to hit when using a proxy for APM.
    pub apm_dd_url: Option<String>,
    /// @env `DD_APM_REPLACE_TAGS`
    ///
    /// Defines a set of rules to replace or remove certain resources, tags containing
    /// potentially sensitive information.
    /// Each rule has to contain:
    ///  * name - string - The tag name to replace, for resources use "resource.name".
    ///  * pattern - string - The pattern to match the desired content to replace
    ///  * repl - string - what to inline if the pattern is matched
    ///
    /// <https://docs.datadoghq.com/tracing/setup_overview/configure_data_security/#replace-rules-for-tag-filtering>
    #[serde(deserialize_with = "deserialize_apm_replace_rules")]
    pub apm_replace_tags: Option<Vec<ReplaceRule>>,
    /// @env `DD_APM_CONFIG_OBFUSCATION_HTTP_REMOVE_QUERY_STRING`
    #[serde(deserialize_with = "deserialize_optional_bool_from_anything")]
    pub apm_config_obfuscation_http_remove_query_string: Option<bool>,
    /// @env `DD_APM_CONFIG_OBFUSCATION_HTTP_REMOVE_PATHS_WITH_DIGITS`
    #[serde(deserialize_with = "deserialize_optional_bool_from_anything")]
    pub apm_config_obfuscation_http_remove_paths_with_digits: Option<bool>,
    /// @env `DD_APM_CONFIG_COMPRESSION_LEVEL`
    ///
    /// The Agent compresses traces before sending them. The `compression_level` parameter
    /// accepts values from 0 (no compression) to 9 (maximum compression but
    /// higher resource usage).
    pub apm_config_compression_level: Option<i32>,
    /// @env `DD_APM_FEATURES`
    #[serde(deserialize_with = "deserialize_array_from_comma_separated_string")]
    pub apm_features: Vec<String>,
    /// @env `DD_APM_ADDITIONAL_ENDPOINTS`
    ///
    /// Additional endpoints to send traces to.
    /// <https://docs.datadoghq.com/agent/configuration/dual-shipping/?tab=helm#environment-variable-configuration-1>
    #[serde(deserialize_with = "deserialize_additional_endpoints")]
    pub apm_additional_endpoints: HashMap<String, Vec<String>>,
    /// @env `DD_APM_FILTER_TAGS_REQUIRE`
    ///
    /// Space-separated list of key:value tag pairs that spans must match to be kept.
    /// Only spans matching at least one of these tags will be sent to Datadog.
    /// Example: "env:production service:api-gateway"
    #[serde(deserialize_with = "deserialize_apm_filter_tags")]
    pub apm_filter_tags_require: Option<Vec<String>>,
    /// @env `DD_APM_FILTER_TAGS_REJECT`
    ///
    /// Space-separated list of key:value tag pairs that will cause spans to be filtered out.
    /// Spans matching any of these tags will be dropped.
    /// Example: "env:development debug:true name:health.check"
    #[serde(deserialize_with = "deserialize_apm_filter_tags")]
    pub apm_filter_tags_reject: Option<Vec<String>>,
    /// @env `DD_APM_FILTER_TAGS_REGEX_REQUIRE`
    ///
    /// Space-separated list of key:value tag pairs with regex values that spans must match to be kept.
    /// Only spans matching at least one of these regex patterns will be sent to Datadog.
    /// Example: "env:^prod.*$ service:^api-.*$"
    #[serde(deserialize_with = "deserialize_apm_filter_tags")]
    pub apm_filter_tags_regex_require: Option<Vec<String>>,
    /// @env `DD_APM_FILTER_TAGS_REGEX_REJECT`
    ///
    /// Space-separated list of key:value tag pairs with regex values that will cause spans to be filtered out.
    /// Spans matching any of these regex patterns will be dropped.
    /// Example: "env:^test.*$ debug:^true$"
    #[serde(deserialize_with = "deserialize_apm_filter_tags")]
    pub apm_filter_tags_regex_reject: Option<Vec<String>>,
    /// @env `DD_TRACE_AWS_SERVICE_REPRESENTATION_ENABLED`
    ///
    /// Enable the new AWS-resource naming logic in the tracer.
    #[serde(deserialize_with = "deserialize_optional_bool_from_anything")]
    pub trace_aws_service_representation_enabled: Option<bool>,
    //
    // Trace Propagation
    /// @env `DD_TRACE_PROPAGATION_STYLE`
    #[serde(deserialize_with = "deserialize_trace_propagation_style")]
    pub trace_propagation_style: Vec<TracePropagationStyle>,
    /// @env `DD_TRACE_PROPAGATION_STYLE_EXTRACT`
    #[serde(deserialize_with = "deserialize_trace_propagation_style")]
    pub trace_propagation_style_extract: Vec<TracePropagationStyle>,
    /// @env `DD_TRACE_PROPAGATION_EXTRACT_FIRST`
    #[serde(deserialize_with = "deserialize_optional_bool_from_anything")]
    pub trace_propagation_extract_first: Option<bool>,
    /// @env `DD_TRACE_PROPAGATION_HTTP_BAGGAGE_ENABLED`
    #[serde(deserialize_with = "deserialize_optional_bool_from_anything")]
    pub trace_propagation_http_baggage_enabled: Option<bool>,

    /// @env `DD_METRICS_CONFIG_COMPRESSION_LEVEL`
    /// The metrics compresses traces before sending them. The `compression_level` parameter
    /// accepts values from 0 (no compression) to 9 (maximum compression but
    /// higher resource usage).
    pub metrics_config_compression_level: Option<i32>,

    // OTLP
    //
    // - APM / Traces
    /// @env `DD_OTLP_CONFIG_TRACES_ENABLED`
    #[serde(deserialize_with = "deserialize_optional_bool_from_anything")]
    pub otlp_config_traces_enabled: Option<bool>,
    /// @env `DD_OTLP_CONFIG_TRACES_SPAN_NAME_AS_RESOURCE_NAME`
    #[serde(deserialize_with = "deserialize_optional_bool_from_anything")]
    pub otlp_config_traces_span_name_as_resource_name: Option<bool>,
    /// @env `DD_OTLP_CONFIG_TRACES_SPAN_NAME_REMAPPINGS`
    #[serde(deserialize_with = "deserialize_key_value_pairs")]
    pub otlp_config_traces_span_name_remappings: HashMap<String, String>,
    /// @env `DD_OTLP_CONFIG_IGNORE_MISSING_DATADOG_FIELDS`
    #[serde(deserialize_with = "deserialize_optional_bool_from_anything")]
    pub otlp_config_ignore_missing_datadog_fields: Option<bool>,
    //
    // - Receiver / HTTP
    /// @env `DD_OTLP_CONFIG_RECEIVER_PROTOCOLS_HTTP_ENDPOINT`
    pub otlp_config_receiver_protocols_http_endpoint: Option<String>,
    // - Unsupported Configuration
    //
    // - Receiver / GRPC
    /// @env `DD_OTLP_CONFIG_RECEIVER_PROTOCOLS_GRPC_ENDPOINT`
    pub otlp_config_receiver_protocols_grpc_endpoint: Option<String>,
    /// @env `DD_OTLP_CONFIG_RECEIVER_PROTOCOLS_GRPC_TRANSPORT`
    pub otlp_config_receiver_protocols_grpc_transport: Option<String>,
    /// @env `DD_OTLP_CONFIG_RECEIVER_PROTOCOLS_GRPC_MAX_RECV_MSG_SIZE_MIB`
    pub otlp_config_receiver_protocols_grpc_max_recv_msg_size_mib: Option<i32>,
    // - Metrics
    /// @env `DD_OTLP_CONFIG_METRICS_ENABLED`
    #[serde(deserialize_with = "deserialize_optional_bool_from_anything")]
    pub otlp_config_metrics_enabled: Option<bool>,
    /// @env `DD_OTLP_CONFIG_METRICS_RESOURCE_ATTRIBUTES_AS_TAGS`
    #[serde(deserialize_with = "deserialize_optional_bool_from_anything")]
    pub otlp_config_metrics_resource_attributes_as_tags: Option<bool>,
    /// @env `DD_OTLP_CONFIG_METRICS_INSTRUMENTATION_SCOPE_METADATA_AS_TAGS`
    #[serde(deserialize_with = "deserialize_optional_bool_from_anything")]
    pub otlp_config_metrics_instrumentation_scope_metadata_as_tags: Option<bool>,
    /// @env `DD_OTLP_CONFIG_METRICS_TAG_CARDINALITY`
    pub otlp_config_metrics_tag_cardinality: Option<String>,
    /// @env `DD_OTLP_CONFIG_METRICS_DELTA_TTL`
    pub otlp_config_metrics_delta_ttl: Option<i32>,
    /// @env `DD_OTLP_CONFIG_METRICS_HISTOGRAMS_MODE`
    pub otlp_config_metrics_histograms_mode: Option<String>,
    /// @env `DD_OTLP_CONFIG_METRICS_HISTOGRAMS_SEND_COUNT_SUM_METRICS`
    #[serde(deserialize_with = "deserialize_optional_bool_from_anything")]
    pub otlp_config_metrics_histograms_send_count_sum_metrics: Option<bool>,
    /// @env `DD_OTLP_CONFIG_METRICS_HISTOGRAMS_SEND_AGGREGATION_METRICS`
    #[serde(deserialize_with = "deserialize_optional_bool_from_anything")]
    pub otlp_config_metrics_histograms_send_aggregation_metrics: Option<bool>,
    pub otlp_config_metrics_sums_cumulative_monotonic_mode: Option<String>,
    /// @env `DD_OTLP_CONFIG_METRICS_SUMS_INITIAL_CUMULATIVE_MONOTONIC_VALUE`
    pub otlp_config_metrics_sums_initial_cumulativ_monotonic_value: Option<String>,
    /// @env `DD_OTLP_CONFIG_METRICS_SUMMARIES_MODE`
    pub otlp_config_metrics_summaries_mode: Option<String>,
    // - Traces
    /// @env `DD_OTLP_CONFIG_TRACES_PROBABILISTIC_SAMPLER_SAMPLING_PERCENTAGE`
    pub otlp_config_traces_probabilistic_sampler_sampling_percentage: Option<i32>,
    // - Logs
    /// @env `DD_OTLP_CONFIG_LOGS_ENABLED`
    #[serde(deserialize_with = "deserialize_optional_bool_from_anything")]
    pub otlp_config_logs_enabled: Option<bool>,

    // AWS Lambda
    /// @env `DD_API_KEY_SECRET_ARN`
    ///
    /// The AWS ARN of the secret containing the Datadog API key.
    pub api_key_secret_arn: Option<String>,
    /// @env `DD_KMS_API_KEY`
    ///
    /// The AWS KMS API key to use for the Datadog Agent.
    pub kms_api_key: Option<String>,
    /// @env `DD_SERVERLESS_LOGS_ENABLED`
    ///
    /// Enable logs for AWS Lambda. Default is `true`.
    #[serde(deserialize_with = "deserialize_optional_bool_from_anything")]
    pub serverless_logs_enabled: Option<bool>,
    /// @env `DD_SERVERLESS_FLUSH_STRATEGY`
    ///
    /// The flush strategy to use for AWS Lambda.
    pub serverless_flush_strategy: Option<FlushStrategy>,
    /// @env `DD_ENHANCED_METRICS`
    ///
    /// Enable enhanced metrics for AWS Lambda. Default is `true`.
    #[serde(deserialize_with = "deserialize_optional_bool_from_anything")]
    pub enhanced_metrics: Option<bool>,
    /// @env `DD_LAMBDA_PROC_ENHANCED_METRICS`
    ///
    /// Enable Lambda process metrics for AWS Lambda. Default is `true`.
    ///
    /// This is for metrics like:
    /// - CPU usage
    /// - Network usage
    /// - File descriptor count
    /// - Thread count
    /// - Temp directory usage
    pub lambda_proc_enhanced_metrics: Option<bool>,
    /// @env `DD_CAPTURE_LAMBDA_PAYLOAD`
    ///
    /// Enable capture of the Lambda request and response payloads.
    /// Default is `false`.
    #[serde(deserialize_with = "deserialize_optional_bool_from_anything")]
    pub capture_lambda_payload: Option<bool>,
    /// @env `DD_CAPTURE_LAMBDA_PAYLOAD_MAX_DEPTH`
    ///
    /// The maximum depth of the Lambda payload to capture.
    /// Default is `10`. Requires `capture_lambda_payload` to be `true`.
    pub capture_lambda_payload_max_depth: Option<u32>,
    /// @env `DD_SERVERLESS_APPSEC_ENABLED`
    ///
    /// Enable Application and API Protection (AAP), previously known as AppSec/ASM, for AWS Lambda.
    /// Default is `false`.
    #[serde(deserialize_with = "deserialize_optional_bool_from_anything")]
    pub serverless_appsec_enabled: Option<bool>,
    /// @env `DD_APPSEC_RULES`
    ///
    /// The path to a user-configured App & API Protection ruleset (in JSON format).
    pub appsec_rules: Option<String>,
    /// @env `DD_APPSEC_WAF_TIMEOUT`
    ///
    /// The timeout for the WAF to process a request, in microseconds.
    #[serde(deserialize_with = "deserialize_optional_duration_from_microseconds")]
    pub appsec_waf_timeout: Option<Duration>,
    /// @env `DD_API_SECURITY_ENABLED`
    ///
    /// Enable API Security for AWS Lambda.
    #[serde(deserialize_with = "deserialize_optional_bool_from_anything")]
    pub api_security_enabled: Option<bool>,
    /// @env `DD_API_SECURITY_SAMPLE_DELAY`
    ///
    /// The delay between two samples of the API Security schema collection, in seconds.
    #[serde(deserialize_with = "deserialize_optional_duration_from_seconds")]
    pub api_security_sample_delay: Option<Duration>,
    /// @env `DD_EXTENSION_VERSION`
    ///
    /// Used to decide which version of the Datadog Lambda Extension to use.
    /// When set to `compatibility`, the extension will boot up in legacy mode.
    pub extension_version: Option<String>,
}

#[allow(clippy::too_many_lines)]
fn merge_config(config: &mut Config, env_config: &EnvConfig) {
    // Basic fields
    merge_string!(config, env_config, site);
    merge_string!(config, env_config, api_key);
    merge_option_to_value!(config, env_config, log_level);
    merge_option_to_value!(config, env_config, flush_timeout);

    // Unified Service Tagging
    merge_option!(config, env_config, env);
    merge_option!(config, env_config, service);
    merge_option!(config, env_config, version);
    merge_hashmap!(config, env_config, tags);

    merge_option_to_value!(config, env_config, compression_level);

    // Proxy
    merge_option!(config, env_config, proxy_https);
    merge_vec!(config, env_config, proxy_no_proxy);
    merge_option!(config, env_config, http_protocol);

    // Endpoints
    merge_string!(config, env_config, dd_url);
    merge_string!(config, env_config, url);
    merge_hashmap!(config, env_config, additional_endpoints);

    merge_option_to_value!(config, env_config, compression_level);

    // Logs
    merge_string!(config, env_config, logs_config_logs_dd_url);
    merge_option!(config, env_config, logs_config_processing_rules);
    merge_option_to_value!(config, env_config, logs_config_use_compression);
    merge_option_to_value!(
        config,
        logs_config_compression_level,
        env_config,
        compression_level
    );
    merge_option_to_value!(config, env_config, logs_config_compression_level);
    merge_vec!(config, env_config, logs_config_additional_endpoints);

    // APM
    merge_hashmap!(config, env_config, service_mapping);
    merge_string!(config, env_config, apm_dd_url);
    merge_option!(config, env_config, apm_replace_tags);
    merge_option_to_value!(
        config,
        env_config,
        apm_config_obfuscation_http_remove_query_string
    );
    merge_option_to_value!(
        config,
        env_config,
        apm_config_obfuscation_http_remove_paths_with_digits
    );
    merge_option_to_value!(
        config,
        apm_config_compression_level,
        env_config,
        compression_level
    );
    merge_option_to_value!(config, env_config, apm_config_compression_level);
    merge_vec!(config, env_config, apm_features);
    merge_hashmap!(config, env_config, apm_additional_endpoints);
    merge_option!(config, env_config, apm_filter_tags_require);
    merge_option!(config, env_config, apm_filter_tags_reject);
    merge_option!(config, env_config, apm_filter_tags_regex_require);
    merge_option!(config, env_config, apm_filter_tags_regex_reject);
    merge_option_to_value!(config, env_config, trace_aws_service_representation_enabled);

    // Trace Propagation
    merge_vec!(config, env_config, trace_propagation_style);
    merge_vec!(config, env_config, trace_propagation_style_extract);
    merge_option_to_value!(config, env_config, trace_propagation_extract_first);
    merge_option_to_value!(config, env_config, trace_propagation_http_baggage_enabled);

    // Metrics
    merge_option_to_value!(
        config,
        metrics_config_compression_level,
        env_config,
        compression_level
    );
    merge_option_to_value!(config, env_config, metrics_config_compression_level);

    // OTLP
    merge_option_to_value!(config, env_config, otlp_config_traces_enabled);
    merge_option_to_value!(
        config,
        env_config,
        otlp_config_traces_span_name_as_resource_name
    );
    merge_hashmap!(config, env_config, otlp_config_traces_span_name_remappings);
    merge_option_to_value!(
        config,
        env_config,
        otlp_config_ignore_missing_datadog_fields
    );
    merge_option!(
        config,
        env_config,
        otlp_config_receiver_protocols_http_endpoint
    );
    merge_option!(
        config,
        env_config,
        otlp_config_receiver_protocols_grpc_endpoint
    );
    merge_option!(
        config,
        env_config,
        otlp_config_receiver_protocols_grpc_transport
    );
    merge_option!(
        config,
        env_config,
        otlp_config_receiver_protocols_grpc_max_recv_msg_size_mib
    );
    merge_option_to_value!(config, env_config, otlp_config_metrics_enabled);
    merge_option_to_value!(
        config,
        env_config,
        otlp_config_metrics_resource_attributes_as_tags
    );
    merge_option_to_value!(
        config,
        env_config,
        otlp_config_metrics_instrumentation_scope_metadata_as_tags
    );
    merge_option!(config, env_config, otlp_config_metrics_tag_cardinality);
    merge_option!(config, env_config, otlp_config_metrics_delta_ttl);
    merge_option!(config, env_config, otlp_config_metrics_histograms_mode);
    merge_option_to_value!(
        config,
        env_config,
        otlp_config_metrics_histograms_send_count_sum_metrics
    );
    merge_option_to_value!(
        config,
        env_config,
        otlp_config_metrics_histograms_send_aggregation_metrics
    );
    merge_option!(
        config,
        env_config,
        otlp_config_metrics_sums_cumulative_monotonic_mode
    );
    merge_option!(
        config,
        env_config,
        otlp_config_metrics_sums_initial_cumulativ_monotonic_value
    );
    merge_option!(config, env_config, otlp_config_metrics_summaries_mode);
    merge_option!(
        config,
        env_config,
        otlp_config_traces_probabilistic_sampler_sampling_percentage
    );
    merge_option_to_value!(config, env_config, otlp_config_logs_enabled);

    // AWS Lambda
    merge_string!(config, env_config, api_key_secret_arn);
    merge_string!(config, env_config, kms_api_key);
    merge_option_to_value!(config, env_config, serverless_logs_enabled);
    merge_option_to_value!(config, env_config, serverless_flush_strategy);
    merge_option_to_value!(config, env_config, enhanced_metrics);
    merge_option_to_value!(config, env_config, lambda_proc_enhanced_metrics);
    merge_option_to_value!(config, env_config, capture_lambda_payload);
    merge_option_to_value!(config, env_config, capture_lambda_payload_max_depth);
    merge_option_to_value!(config, env_config, serverless_appsec_enabled);
    merge_option!(config, env_config, appsec_rules);
    merge_option_to_value!(config, env_config, appsec_waf_timeout);
    merge_option_to_value!(config, env_config, api_security_enabled);
    merge_option_to_value!(config, env_config, api_security_sample_delay);
    merge_option!(config, env_config, extension_version);
}

#[derive(Debug, PartialEq, Clone, Copy)]
#[allow(clippy::module_name_repetitions)]
pub struct EnvConfigSource;

impl ConfigSource for EnvConfigSource {
    fn load(&self, config: &mut Config) -> Result<(), ConfigError> {
        let figment = Figment::new()
            .merge(Env::prefixed("DATADOG_"))
            .merge(Env::prefixed("DD_"));

        match figment.extract::<EnvConfig>() {
            Ok(env_config) => merge_config(config, &env_config),
            Err(e) => {
                return Err(ConfigError::ParseError(format!(
                    "Failed to parse config from environment variables: {e}, using default config.",
                )));
            }
        }

        Ok(())
    }
}

#[cfg_attr(coverage_nightly, coverage(off))] // Test modules skew coverage metrics
#[cfg(test)]
mod tests {
    use std::time::Duration;

    use super::*;
    use crate::config::{
        Config,
        flush_strategy::{FlushStrategy, PeriodicStrategy},
        log_level::LogLevel,
        processing_rule::{Kind, ProcessingRule},
        trace_propagation_style::TracePropagationStyle,
    };

    #[test]
    #[allow(clippy::too_many_lines)]
    fn test_merge_config_overrides_with_environment_variables() {
        figment::Jail::expect_with(|jail| {
            jail.clear_env();

            // Set environment variables here
            jail.set_env("DD_SITE", "test-site");
            jail.set_env("DD_API_KEY", "test-api-key");
            jail.set_env("DD_LOG_LEVEL", "debug");
            jail.set_env("DD_FLUSH_TIMEOUT", "42");

            // Proxy
            jail.set_env("DD_PROXY_HTTPS", "https://proxy.example.com");
            jail.set_env("DD_PROXY_NO_PROXY", "localhost,127.0.0.1");
            jail.set_env("DD_HTTP_PROTOCOL", "http1");

            // Metrics
            jail.set_env("DD_DD_URL", "https://metrics.datadoghq.com");
            jail.set_env("DD_URL", "https://app.datadoghq.com");
            jail.set_env(
                "DD_ADDITIONAL_ENDPOINTS",
                "{\"https://app.datadoghq.com\": [\"apikey2\", \"apikey3\"], \"https://app.datadoghq.eu\": [\"apikey4\"]}",
            );

            // Unified Service Tagging
            jail.set_env("DD_ENV", "test-env");
            jail.set_env("DD_SERVICE", "test-service");
            jail.set_env("DD_VERSION", "1.0.0");
            jail.set_env("DD_TAGS", "team:test-team,project:test-project");
            jail.set_env("DD_COMPRESSION_LEVEL", "4");
<<<<<<< HEAD

            jail.set_env("DD_COMPRESSION_LEVEL", "4");
=======
>>>>>>> d161fa8a

            // Logs
            jail.set_env("DD_LOGS_CONFIG_LOGS_DD_URL", "https://logs.datadoghq.com");
            jail.set_env(
                "DD_LOGS_CONFIG_PROCESSING_RULES",
                r#"[{"type":"exclude_at_match","name":"exclude","pattern":"exclude"}]"#,
            );
            jail.set_env("DD_LOGS_CONFIG_USE_COMPRESSION", "false");
            jail.set_env("DD_LOGS_CONFIG_COMPRESSION_LEVEL", "1");
            jail.set_env(
                "DD_LOGS_CONFIG_ADDITIONAL_ENDPOINTS",
                "[{\"api_key\": \"apikey2\", \"Host\": \"agent-http-intake.logs.datadoghq.com\", \"Port\": 443, \"is_reliable\": true}]",
            );

            // APM
            jail.set_env("DD_SERVICE_MAPPING", "old-service:new-service");
            jail.set_env("DD_APPSEC_ENABLED", "true");
            jail.set_env("DD_APM_DD_URL", "https://apm.datadoghq.com");
            jail.set_env(
                "DD_APM_REPLACE_TAGS",
                r#"[{"name":"test-tag","pattern":"test-pattern","repl":"replacement"}]"#,
            );
            jail.set_env("DD_APM_CONFIG_OBFUSCATION_HTTP_REMOVE_QUERY_STRING", "true");
            jail.set_env(
                "DD_APM_CONFIG_OBFUSCATION_HTTP_REMOVE_PATHS_WITH_DIGITS",
                "true",
            );
            jail.set_env("DD_APM_CONFIG_COMPRESSION_LEVEL", "2");
            jail.set_env(
                "DD_APM_FEATURES",
                "enable_otlp_compute_top_level_by_span_kind,enable_stats_by_span_kind",
            );
            jail.set_env("DD_APM_ADDITIONAL_ENDPOINTS", "{\"https://trace.agent.datadoghq.com\": [\"apikey2\", \"apikey3\"], \"https://trace.agent.datadoghq.eu\": [\"apikey4\"]}");
            jail.set_env("DD_APM_FILTER_TAGS_REQUIRE", "env:production service:api");
            jail.set_env("DD_APM_FILTER_TAGS_REJECT", "debug:true env:test");
            jail.set_env(
                "DD_APM_FILTER_TAGS_REGEX_REQUIRE",
                "env:^test.*$ debug:^true$",
            );
            jail.set_env(
                "DD_APM_FILTER_TAGS_REGEX_REJECT",
                "env:^test.*$ debug:^true$",
            );

            jail.set_env("DD_METRICS_CONFIG_COMPRESSION_LEVEL", "3");
            // Trace Propagation
            jail.set_env("DD_TRACE_PROPAGATION_STYLE", "datadog");
            jail.set_env("DD_TRACE_PROPAGATION_STYLE_EXTRACT", "b3");
            jail.set_env("DD_TRACE_PROPAGATION_EXTRACT_FIRST", "true");
            jail.set_env("DD_TRACE_PROPAGATION_HTTP_BAGGAGE_ENABLED", "true");
            jail.set_env("DD_TRACE_AWS_SERVICE_REPRESENTATION_ENABLED", "true");

            // Metrics
            jail.set_env("DD_METRICS_CONFIG_COMPRESSION_LEVEL", "3");

            // OTLP
            jail.set_env("DD_OTLP_CONFIG_TRACES_ENABLED", "false");
            jail.set_env("DD_OTLP_CONFIG_TRACES_SPAN_NAME_AS_RESOURCE_NAME", "true");
            jail.set_env(
                "DD_OTLP_CONFIG_TRACES_SPAN_NAME_REMAPPINGS",
                "old-span:new-span",
            );
            jail.set_env("DD_OTLP_CONFIG_IGNORE_MISSING_DATADOG_FIELDS", "true");
            jail.set_env(
                "DD_OTLP_CONFIG_RECEIVER_PROTOCOLS_HTTP_ENDPOINT",
                "http://localhost:4318",
            );
            jail.set_env(
                "DD_OTLP_CONFIG_RECEIVER_PROTOCOLS_GRPC_ENDPOINT",
                "http://localhost:4317",
            );
            jail.set_env("DD_OTLP_CONFIG_RECEIVER_PROTOCOLS_GRPC_TRANSPORT", "tcp");
            jail.set_env(
                "DD_OTLP_CONFIG_RECEIVER_PROTOCOLS_GRPC_MAX_RECV_MSG_SIZE_MIB",
                "4",
            );
            jail.set_env("DD_OTLP_CONFIG_METRICS_ENABLED", "true");
            jail.set_env("DD_OTLP_CONFIG_METRICS_RESOURCE_ATTRIBUTES_AS_TAGS", "true");
            jail.set_env(
                "DD_OTLP_CONFIG_METRICS_INSTRUMENTATION_SCOPE_METADATA_AS_TAGS",
                "true",
            );
            jail.set_env("DD_OTLP_CONFIG_METRICS_TAG_CARDINALITY", "low");
            jail.set_env("DD_OTLP_CONFIG_METRICS_DELTA_TTL", "3600");
            jail.set_env("DD_OTLP_CONFIG_METRICS_HISTOGRAMS_MODE", "counters");
            jail.set_env(
                "DD_OTLP_CONFIG_METRICS_HISTOGRAMS_SEND_COUNT_SUM_METRICS",
                "true",
            );
            jail.set_env(
                "DD_OTLP_CONFIG_METRICS_HISTOGRAMS_SEND_AGGREGATION_METRICS",
                "true",
            );
            jail.set_env(
                "DD_OTLP_CONFIG_METRICS_SUMS_CUMULATIVE_MONOTONIC_MODE",
                "to_delta",
            );
            jail.set_env(
                "DD_OTLP_CONFIG_METRICS_SUMS_INITIAL_CUMULATIV_MONOTONIC_VALUE",
                "auto",
            );
            jail.set_env("DD_OTLP_CONFIG_METRICS_SUMMARIES_MODE", "quantiles");
            jail.set_env(
                "DD_OTLP_CONFIG_TRACES_PROBABILISTIC_SAMPLER_SAMPLING_PERCENTAGE",
                "50",
            );
            jail.set_env("DD_OTLP_CONFIG_LOGS_ENABLED", "true");

            // AWS Lambda
            jail.set_env(
                "DD_API_KEY_SECRET_ARN",
                "arn:aws:secretsmanager:region:account:secret:datadog-api-key",
            );
            jail.set_env("DD_KMS_API_KEY", "test-kms-key");
            jail.set_env("DD_SERVERLESS_LOGS_ENABLED", "false");
            jail.set_env("DD_SERVERLESS_FLUSH_STRATEGY", "periodically,60000");
            jail.set_env("DD_ENHANCED_METRICS", "false");
            jail.set_env("DD_LAMBDA_PROC_ENHANCED_METRICS", "false");
            jail.set_env("DD_CAPTURE_LAMBDA_PAYLOAD", "true");
            jail.set_env("DD_CAPTURE_LAMBDA_PAYLOAD_MAX_DEPTH", "5");
            jail.set_env("DD_SERVERLESS_APPSEC_ENABLED", "true");
            jail.set_env("DD_APPSEC_RULES", "/path/to/rules.json");
            jail.set_env("DD_APPSEC_WAF_TIMEOUT", "1000000"); // Microseconds
            jail.set_env("DD_API_SECURITY_ENABLED", "0"); // Seconds
            jail.set_env("DD_API_SECURITY_SAMPLE_DELAY", "60"); // Seconds
            jail.set_env("DD_EXTENSION_VERSION", "compatibility");

            let mut config = Config::default();
            let env_config_source = EnvConfigSource;
            env_config_source
                .load(&mut config)
                .expect("Failed to load config");

            let expected_config = Config {
                site: "test-site".to_string(),
                api_key: "test-api-key".to_string(),
                log_level: LogLevel::Debug,
                compression_level: 4,
                flush_timeout: 42,
                proxy_https: Some("https://proxy.example.com".to_string()),
                proxy_no_proxy: vec!["localhost".to_string(), "127.0.0.1".to_string()],
                http_protocol: Some("http1".to_string()),
                dd_url: "https://metrics.datadoghq.com".to_string(),
                url: "https://app.datadoghq.com".to_string(),
                additional_endpoints: HashMap::from([
                    (
                        "https://app.datadoghq.com".to_string(),
                        vec!["apikey2".to_string(), "apikey3".to_string()],
                    ),
                    (
                        "https://app.datadoghq.eu".to_string(),
                        vec!["apikey4".to_string()],
                    ),
                ]),
                env: Some("test-env".to_string()),
                service: Some("test-service".to_string()),
                version: Some("1.0.0".to_string()),
                tags: HashMap::from([
                    ("team".to_string(), "test-team".to_string()),
                    ("project".to_string(), "test-project".to_string()),
                ]),
                logs_config_logs_dd_url: "https://logs.datadoghq.com".to_string(),
                logs_config_processing_rules: Some(vec![ProcessingRule {
                    kind: Kind::ExcludeAtMatch,
                    name: "exclude".to_string(),
                    pattern: "exclude".to_string(),
                    replace_placeholder: None,
                }]),
                logs_config_use_compression: false,
                logs_config_compression_level: 1,
                logs_config_additional_endpoints: vec![LogsAdditionalEndpoint {
                    api_key: "apikey2".to_string(),
                    host: "agent-http-intake.logs.datadoghq.com".to_string(),
                    port: 443,
                    is_reliable: true,
                }],
                service_mapping: HashMap::from([(
                    "old-service".to_string(),
                    "new-service".to_string(),
                )]),
                apm_dd_url: "https://apm.datadoghq.com".to_string(),
                apm_replace_tags: Some(
                    datadog_trace_obfuscation::replacer::parse_rules_from_string(
                        r#"[{"name":"test-tag","pattern":"test-pattern","repl":"replacement"}]"#,
                    )
                    .expect("Failed to parse replace rules"),
                ),
                apm_config_obfuscation_http_remove_query_string: true,
                apm_config_obfuscation_http_remove_paths_with_digits: true,
                apm_config_compression_level: 2,
                apm_features: vec![
                    "enable_otlp_compute_top_level_by_span_kind".to_string(),
                    "enable_stats_by_span_kind".to_string(),
                ],
                apm_additional_endpoints: HashMap::from([
                    (
                        "https://trace.agent.datadoghq.com".to_string(),
                        vec!["apikey2".to_string(), "apikey3".to_string()],
                    ),
                    (
                        "https://trace.agent.datadoghq.eu".to_string(),
                        vec!["apikey4".to_string()],
                    ),
                ]),
                apm_filter_tags_require: Some(vec![
                    "env:production".to_string(),
                    "service:api".to_string(),
                ]),
                apm_filter_tags_reject: Some(vec![
                    "debug:true".to_string(),
                    "env:test".to_string(),
                ]),
                apm_filter_tags_regex_require: Some(vec![
                    "env:^test.*$".to_string(),
                    "debug:^true$".to_string(),
                ]),
                apm_filter_tags_regex_reject: Some(vec![
                    "env:^test.*$".to_string(),
                    "debug:^true$".to_string(),
                ]),
                trace_propagation_style: vec![TracePropagationStyle::Datadog],
                trace_propagation_style_extract: vec![TracePropagationStyle::B3],
                trace_propagation_extract_first: true,
                trace_propagation_http_baggage_enabled: true,
                trace_aws_service_representation_enabled: true,
                metrics_config_compression_level: 3,
                otlp_config_traces_enabled: false,
                otlp_config_traces_span_name_as_resource_name: true,
                otlp_config_traces_span_name_remappings: HashMap::from([(
                    "old-span".to_string(),
                    "new-span".to_string(),
                )]),
                otlp_config_ignore_missing_datadog_fields: true,
                otlp_config_receiver_protocols_http_endpoint: Some(
                    "http://localhost:4318".to_string(),
                ),
                otlp_config_receiver_protocols_grpc_endpoint: Some(
                    "http://localhost:4317".to_string(),
                ),
                otlp_config_receiver_protocols_grpc_transport: Some("tcp".to_string()),
                otlp_config_receiver_protocols_grpc_max_recv_msg_size_mib: Some(4),
                otlp_config_metrics_enabled: true,
                otlp_config_metrics_resource_attributes_as_tags: true,
                otlp_config_metrics_instrumentation_scope_metadata_as_tags: true,
                otlp_config_metrics_tag_cardinality: Some("low".to_string()),
                otlp_config_metrics_delta_ttl: Some(3600),
                otlp_config_metrics_histograms_mode: Some("counters".to_string()),
                otlp_config_metrics_histograms_send_count_sum_metrics: true,
                otlp_config_metrics_histograms_send_aggregation_metrics: true,
                otlp_config_metrics_sums_cumulative_monotonic_mode: Some("to_delta".to_string()),
                otlp_config_metrics_sums_initial_cumulativ_monotonic_value: Some(
                    "auto".to_string(),
                ),
                otlp_config_metrics_summaries_mode: Some("quantiles".to_string()),
                otlp_config_traces_probabilistic_sampler_sampling_percentage: Some(50),
                otlp_config_logs_enabled: true,
                api_key_secret_arn: "arn:aws:secretsmanager:region:account:secret:datadog-api-key"
                    .to_string(),
                kms_api_key: "test-kms-key".to_string(),
                serverless_logs_enabled: false,
                serverless_flush_strategy: FlushStrategy::Periodically(PeriodicStrategy {
                    interval: 60000,
                }),
                enhanced_metrics: false,
                lambda_proc_enhanced_metrics: false,
                capture_lambda_payload: true,
                capture_lambda_payload_max_depth: 5,
                serverless_appsec_enabled: true,
                appsec_rules: Some("/path/to/rules.json".to_string()),
                appsec_waf_timeout: Duration::from_secs(1),
                api_security_enabled: false,
                api_security_sample_delay: Duration::from_secs(60),
                extension_version: Some("compatibility".to_string()),
            };

            assert_eq!(config, expected_config);

            Ok(())
        });
    }
}<|MERGE_RESOLUTION|>--- conflicted
+++ resolved
@@ -113,16 +113,6 @@
     /// to 9 (maximum compression but higher resource usage). This value is effective only if
     /// the individual component doesn't specify its own.
     pub compression_level: Option<i32>,
-<<<<<<< HEAD
-
-    /// @env `DD_COMPRESSION_LEVEL`
-    ///
-    /// Global level `compression_level` parameter accepts values from 0 (no compression)
-    /// to 9 (maximum compression but higher resource usage). This value is effective only if
-    /// the individual component doesn't specify its own.
-    pub compression_level: Option<i32>,
-=======
->>>>>>> d161fa8a
 
     // Logs
     /// @env `DD_LOGS_CONFIG_LOGS_DD_URL`
@@ -405,8 +395,6 @@
     merge_option!(config, env_config, version);
     merge_hashmap!(config, env_config, tags);
 
-    merge_option_to_value!(config, env_config, compression_level);
-
     // Proxy
     merge_option!(config, env_config, proxy_https);
     merge_vec!(config, env_config, proxy_no_proxy);
@@ -636,11 +624,6 @@
             jail.set_env("DD_VERSION", "1.0.0");
             jail.set_env("DD_TAGS", "team:test-team,project:test-project");
             jail.set_env("DD_COMPRESSION_LEVEL", "4");
-<<<<<<< HEAD
-
-            jail.set_env("DD_COMPRESSION_LEVEL", "4");
-=======
->>>>>>> d161fa8a
 
             // Logs
             jail.set_env("DD_LOGS_CONFIG_LOGS_DD_URL", "https://logs.datadoghq.com");
@@ -692,9 +675,6 @@
             jail.set_env("DD_TRACE_PROPAGATION_EXTRACT_FIRST", "true");
             jail.set_env("DD_TRACE_PROPAGATION_HTTP_BAGGAGE_ENABLED", "true");
             jail.set_env("DD_TRACE_AWS_SERVICE_REPRESENTATION_ENABLED", "true");
-
-            // Metrics
-            jail.set_env("DD_METRICS_CONFIG_COMPRESSION_LEVEL", "3");
 
             // OTLP
             jail.set_env("DD_OTLP_CONFIG_TRACES_ENABLED", "false");
