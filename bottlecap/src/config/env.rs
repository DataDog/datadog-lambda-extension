--- conflicted
+++ resolved
@@ -1,6 +1,7 @@
 use figment::{providers::Env, Figment};
 use serde::Deserialize;
 use std::collections::HashMap;
+use std::time::Duration;
 
 use datadog_trace_obfuscation::replacer::ReplaceRule;
 
@@ -10,6 +11,7 @@
         apm_replace_rule::deserialize_apm_replace_rules,
         deserialize_array_from_comma_separated_string, deserialize_key_value_pairs,
         deserialize_optional_bool_from_anything, deserialize_string_or_int,
+        deserialize_optional_duration_from_optional_microseconds,
         flush_strategy::FlushStrategy,
         log_level::LogLevel,
         logs_additional_endpoints::{
@@ -200,23 +202,7 @@
     // - Receiver / HTTP
     /// @env `DD_OTLP_CONFIG_RECEIVER_PROTOCOLS_HTTP_ENDPOINT`
     pub otlp_config_receiver_protocols_http_endpoint: Option<String>,
-<<<<<<< HEAD
-    //
-    // K9 / ASM / AAP
-    #[serde(deserialize_with = "deserialize_bool_from_anything")]
-    pub serverless_appsec_enabled: bool,
-    #[serde(deserialize_with = "deserialize_bool_from_anything")]
-    pub appsec_enabled: bool,
-    pub appsec_rules: Option<String>,
-    pub appsec_waf_timeout: u64,
-    //
-    //
-    // Fallback Config
-    pub extension_version: Option<String>,
-    // OTLP
-=======
     // - Unsupported Configuration
->>>>>>> 55a3b5d6
     //
     // - Receiver / GRPC
     /// @env `DD_OTLP_CONFIG_RECEIVER_PROTOCOLS_GRPC_ENDPOINT`
@@ -311,6 +297,15 @@
     /// Default is `false`.
     #[serde(deserialize_with = "deserialize_optional_bool_from_anything")]
     pub serverless_appsec_enabled: Option<bool>,
+    /// @env `DD_APPSEC_RULES`
+    ///
+    /// The path to the App & API Protection (AAP) rules file.
+    pub appsec_rules: Option<String>,
+    /// @env `DD_APPSEC_WAF_TIMEOUT`
+    ///
+    /// The timeout for the App & API Protection (AAP) WAF (in microseconds).
+    #[serde(deserialize_with = "deserialize_optional_duration_from_optional_microseconds")]
+    pub appsec_waf_timeout: Option<Duration>,
     /// @env `DD_EXTENSION_VERSION`
     ///
     /// Used to decide which version of the Datadog Lambda Extension to use.
@@ -318,96 +313,6 @@
     pub extension_version: Option<String>,
 }
 
-<<<<<<< HEAD
-impl Default for Config {
-    fn default() -> Self {
-        Config {
-            // General
-            site: String::default(),
-            api_key: String::default(),
-            api_key_secret_arn: String::default(),
-            kms_api_key: String::default(),
-            serverless_flush_strategy: FlushStrategy::Default,
-            flush_timeout: 30,
-            // Unified Tagging
-            env: None,
-            service: None,
-            version: None,
-            tags: None,
-            // Logs
-            log_level: LogLevel::default(),
-            logs_config_processing_rules: None,
-            logs_config_use_compression: true,
-            logs_config_compression_level: 6,
-            logs_config_logs_dd_url: String::default(),
-            // Metrics
-            enhanced_metrics: true,
-            lambda_proc_enhanced_metrics: true,
-            https_proxy: None,
-            capture_lambda_payload: false,
-            capture_lambda_payload_max_depth: 10,
-            service_mapping: HashMap::new(),
-            serverless_logs_enabled: true,
-            // Trace Propagation
-            trace_propagation_style: vec![
-                TracePropagationStyle::Datadog,
-                TracePropagationStyle::TraceContext,
-            ],
-            trace_propagation_style_extract: vec![],
-            trace_propagation_extract_first: false,
-            trace_propagation_http_baggage_enabled: false,
-            // APM
-            apm_config_apm_dd_url: String::default(),
-            apm_replace_tags: None,
-            apm_config_replace_tags: None,
-            apm_config_obfuscation_http_remove_query_string: false,
-            apm_config_obfuscation_http_remove_paths_with_digits: false,
-            apm_features: vec![],
-            dd_url: String::default(),
-            url: String::default(),
-            // OTLP
-            //
-            // - Receiver
-            otlp_config_receiver_protocols_http_endpoint: None,
-            // - Traces
-            otlp_config_traces_enabled: true,
-            otlp_config_ignore_missing_datadog_fields: false,
-            otlp_config_traces_span_name_as_resource_name: false,
-            otlp_config_traces_span_name_remappings: HashMap::new(),
-            //
-            // K9 / ASM / AAP
-            serverless_appsec_enabled: false,
-            appsec_enabled: false,
-            appsec_rules: None,
-            appsec_waf_timeout: 1,
-            //
-            // Fallback Config (NOT SUPPORTED yet)
-            extension_version: None,
-            // OTLP
-            //
-            // - Receiver
-            otlp_config_receiver_protocols_grpc_endpoint: None,
-            otlp_config_receiver_protocols_grpc_transport: None,
-            otlp_config_receiver_protocols_grpc_max_recv_msg_size_mib: None,
-            // - Metrics
-            otlp_config_metrics_enabled: false, // TODO(duncanista): Go Agent default is to true
-            otlp_config_metrics_resource_attributes_as_tags: false,
-            otlp_config_metrics_instrumentation_scope_metadata_as_tags: false,
-            otlp_config_metrics_tag_cardinality: None,
-            otlp_config_metrics_delta_ttl: None,
-            otlp_config_metrics_histograms_mode: None,
-            otlp_config_metrics_histograms_send_count_sum_metrics: false,
-            otlp_config_metrics_histograms_send_aggregation_metrics: false,
-            otlp_config_metrics_sums_cumulative_monotonic_mode: None,
-            otlp_config_metrics_sums_initial_cumulativ_monotonic_value: None,
-            otlp_config_metrics_summaries_mode: None,
-            // - Traces
-            otlp_config_traces_probabilistic_sampler_sampling_percentage: None,
-            // - Logs
-            otlp_config_logs_enabled: false,
-        }
-    }
-=======
 #[allow(clippy::too_many_lines)]
 fn merge_config(config: &mut Config, env_config: &EnvConfig) {
     // Basic fields
@@ -545,9 +450,12 @@
     merge_option_to_value!(config, env_config, lambda_proc_enhanced_metrics);
     merge_option_to_value!(config, env_config, capture_lambda_payload);
     merge_option_to_value!(config, env_config, capture_lambda_payload_max_depth);
+
     merge_option_to_value!(config, env_config, serverless_appsec_enabled);
+    merge_option!(config, env_config, appsec_rules);
+    merge_option_to_value!(config, env_config, appsec_waf_timeout);
+
     merge_option!(config, env_config, extension_version);
->>>>>>> 55a3b5d6
 }
 
 #[derive(Debug, PartialEq, Clone, Copy)]
@@ -717,6 +625,8 @@
             jail.set_env("DD_CAPTURE_LAMBDA_PAYLOAD", "true");
             jail.set_env("DD_CAPTURE_LAMBDA_PAYLOAD_MAX_DEPTH", "5");
             jail.set_env("DD_SERVERLESS_APPSEC_ENABLED", "true");
+            jail.set_env("DD_APPSEC_RULES", "/path/to/rules.json");
+            jail.set_env("DD_APPSEC_WAF_TIMEOUT", "3000");
             jail.set_env("DD_EXTENSION_VERSION", "compatibility");
 
             let mut config = Config::default();
@@ -830,6 +740,8 @@
                 capture_lambda_payload: true,
                 capture_lambda_payload_max_depth: 5,
                 serverless_appsec_enabled: true,
+                appsec_rules: Some("/path/to/rules.json".to_string()),
+                appsec_waf_timeout: Duration::from_millis(3),
                 extension_version: Some("compatibility".to_string()),
             };
 
