--- conflicted
+++ resolved
@@ -388,10 +388,6 @@
     merge_hashmap!(config, yaml_config, tags);
 
     merge_option_to_value!(config, yaml_config, compression_level);
-<<<<<<< HEAD
-
-=======
->>>>>>> d161fa8a
     // Proxy
     merge_option!(config, proxy_https, yaml_config.proxy, https);
     merge_option_to_value!(config, proxy_no_proxy, yaml_config.proxy, no_proxy);
