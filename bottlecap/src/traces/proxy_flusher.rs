--- conflicted
+++ resolved
@@ -82,14 +82,12 @@
         retry_requests: Option<Vec<reqwest::RequestBuilder>>,
     ) -> Option<Vec<reqwest::RequestBuilder>> {
         let Some(api_key) = self.api_key_factory.get_api_key().await else {
-            error!("Skipping flush in proxy flusher: Failed to resolve API key.");
+            error!(
+                "Purging the aggregated data and skipping flush in proxy flusher: Failed to resolve API key."
+            );
             {
                 let mut aggregator = self.aggregator.lock().await;
-<<<<<<< HEAD
                 aggregator.clear();
-=======
-                aggregator.flush();
->>>>>>> f967609e
             }
             return None;
         };
