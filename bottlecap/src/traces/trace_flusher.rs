--- conflicted
+++ resolved
@@ -193,11 +193,7 @@
 }
 
 impl ServerlessTraceFlusher {
-<<<<<<< HEAD
-    fn get_http_client(
-=======
     pub fn get_http_client(
->>>>>>> 60949492
         proxy_https: Option<&String>,
     ) -> Result<
         GenericHttpClient<hyper_http_proxy::ProxyConnector<libdd_common::connector::Connector>>,
