// Copyright 2023-Present Datadog, Inc. https://www.datadoghq.com/
// SPDX-License-Identifier: Apache-2.0

use crate::config;
use crate::tags::provider;
use crate::traces::span_pointers::{attach_span_pointers_to_meta, SpanPointer};
use crate::traces::{
    AWS_XRAY_DAEMON_ADDRESS_URL_PREFIX, DNS_LOCAL_HOST_ADDRESS_URL_PREFIX,
    DNS_NON_ROUTABLE_ADDRESS_URL_PREFIX, INVOCATION_SPAN_RESOURCE, LAMBDA_EXTENSION_URL_PREFIX,
    LAMBDA_RUNTIME_URL_PREFIX, LAMBDA_STATSD_URL_PREFIX,
};
use datadog_trace_obfuscation::obfuscate::obfuscate_span;
use datadog_trace_obfuscation::obfuscation_config;
use datadog_trace_protobuf::pb;
use datadog_trace_protobuf::pb::Span;
<<<<<<< HEAD
use datadog_trace_utils::send_with_retry::{RetryBackoffType, RetryStrategy};
use datadog_trace_utils::trace_utils::SendData;
=======
use datadog_trace_utils::send_data::{Compression, SendData, SendDataBuilder};
use datadog_trace_utils::send_with_retry::{RetryBackoffType, RetryStrategy};
>>>>>>> 3a029ab4
use datadog_trace_utils::trace_utils::{self};
use datadog_trace_utils::tracer_header_tags;
use datadog_trace_utils::tracer_payload::{
    TraceChunkProcessor, TraceCollection::V07, TracerPayloadCollection,
};
use ddcommon::Endpoint;
use std::str::FromStr;
use std::sync::Arc;
use tracing::error;

#[derive(Clone)]
#[allow(clippy::module_name_repetitions)]
pub struct ServerlessTraceProcessor {
    pub obfuscation_config: Arc<obfuscation_config::ObfuscationConfig>,
    pub resolved_api_key: String,
}

struct ChunkProcessor {
    obfuscation_config: Arc<obfuscation_config::ObfuscationConfig>,
    tags_provider: Arc<provider::Provider>,
    span_pointers: Option<Vec<SpanPointer>>,
}

impl TraceChunkProcessor for ChunkProcessor {
    fn process(&mut self, chunk: &mut pb::TraceChunk, root_span_index: usize) {
        chunk
            .spans
            .retain(|span| !filter_span_from_lambda_library_or_runtime(span));
        for span in &mut chunk.spans {
            // Service name could be incorrectly set to 'aws.lambda'
            // in datadog lambda libraries
            if span.service == "aws.lambda" {
                if let Some(service) = self.tags_provider.get_tags_map().get("service") {
                    span.service.clone_from(service);
                }
            }

            self.tags_provider.get_tags_map().iter().for_each(|(k, v)| {
                span.meta.insert(k.clone(), v.clone());
            });
            // TODO(astuyve) generalize this and delegate to an enum
            span.meta.insert("origin".to_string(), "lambda".to_string());
            span.meta
                .insert("_dd.origin".to_string(), "lambda".to_string());
            obfuscate_span(span, &self.obfuscation_config);
        }

        if let Some(span) = chunk.spans.get_mut(root_span_index) {
            attach_span_pointers_to_meta(&mut span.meta, &self.span_pointers);
        }
    }
}

fn filter_span_from_lambda_library_or_runtime(span: &Span) -> bool {
    if let Some(url) = span.meta.get("http.url") {
        if url.starts_with(LAMBDA_RUNTIME_URL_PREFIX)
            || url.starts_with(LAMBDA_EXTENSION_URL_PREFIX)
            || url.starts_with(LAMBDA_STATSD_URL_PREFIX)
        {
            return true;
        }
    }

    if let (Some(tcp_host), Some(tcp_port)) = (
        span.meta.get("tcp.remote.host"),
        span.meta.get("tcp.remote.port"),
    ) {
        {
            let tcp_lambda_url_prefix = format!("http://{tcp_host}:{tcp_port}");
            if tcp_lambda_url_prefix.starts_with(LAMBDA_RUNTIME_URL_PREFIX)
                || tcp_lambda_url_prefix.starts_with(LAMBDA_EXTENSION_URL_PREFIX)
                || tcp_lambda_url_prefix.starts_with(LAMBDA_STATSD_URL_PREFIX)
            {
                return true;
            }
        }
    }

    if let Some(dns_address) = span.meta.get("dns.address") {
        if dns_address.starts_with(DNS_NON_ROUTABLE_ADDRESS_URL_PREFIX)
            || dns_address.starts_with(DNS_LOCAL_HOST_ADDRESS_URL_PREFIX)
            || dns_address.starts_with(AWS_XRAY_DAEMON_ADDRESS_URL_PREFIX)
        {
            return true;
        }
    }
    if span.resource == INVOCATION_SPAN_RESOURCE {
        return true;
    }

    if span.name == "dns.lookup"
        || span.resource == DNS_LOCAL_HOST_ADDRESS_URL_PREFIX
        || span.resource == DNS_NON_ROUTABLE_ADDRESS_URL_PREFIX
    {
        return true;
    }

    false
}

#[allow(clippy::module_name_repetitions)]
pub trait TraceProcessor {
    fn process_traces(
        &self,
        config: Arc<config::Config>,
        tags_provider: Arc<provider::Provider>,
        header_tags: tracer_header_tags::TracerHeaderTags,
        traces: Vec<Vec<pb::Span>>,
        body_size: usize,
        span_pointers: Option<Vec<SpanPointer>>,
    ) -> SendData;
}

impl TraceProcessor for ServerlessTraceProcessor {
    fn process_traces(
        &self,
        config: Arc<config::Config>,
        tags_provider: Arc<provider::Provider>,
        header_tags: tracer_header_tags::TracerHeaderTags,
        traces: Vec<Vec<pb::Span>>,
        body_size: usize,
        span_pointers: Option<Vec<SpanPointer>>,
    ) -> SendData {
        let mut payload = trace_utils::collect_trace_chunks(
            V07(traces),
            &header_tags,
            &mut ChunkProcessor {
                obfuscation_config: self.obfuscation_config.clone(),
                tags_provider: tags_provider.clone(),
                span_pointers,
            },
            true,
            false,
<<<<<<< HEAD
        ).unwrap_or_else(|e| {
            log::error!("Error processing traces: {:?}", e);
            TracerPayloadCollection::V07(vec![])
=======
        )
        .unwrap_or_else(|_| {
            error!("Failed to collect trace chunks");
            TracerPayloadCollection::V07(Vec::new())
>>>>>>> 3a029ab4
        });
        if let TracerPayloadCollection::V07(ref mut collection) = payload {
            // add function tags to all payloads in this TracerPayloadCollection
            let tags = tags_provider.get_function_tags_map();
            for tracer_payload in collection.iter_mut() {
                tracer_payload.tags.extend(tags.clone());
            }
        }
        let endpoint = Endpoint {
            url: hyper::Uri::from_str(&config.apm_config_apm_dd_url)
                .expect("can't parse trace intake URL, exiting"),
            api_key: Some(self.resolved_api_key.clone().into()),
            timeout_ms: config.flush_timeout * 1_000,
            test_token: None,
        };

        let send_data_builder = SendDataBuilder::new(body_size, payload, header_tags, &endpoint);
        let mut send_data = send_data_builder
            .with_compression(Compression::Zstd(6))
            .build();
        send_data.set_retry_strategy(RetryStrategy::new(
            1,
            100,
            RetryBackoffType::Exponential,
            None,
        ));
        send_data
    }
}

#[cfg(test)]
mod tests {
    use datadog_trace_obfuscation::obfuscation_config::ObfuscationConfig;
    use std::{
        collections::HashMap,
        sync::Arc,
        time::{SystemTime, UNIX_EPOCH},
    };

    use crate::config::Config;
    use crate::tags::provider::Provider;
    use crate::traces::trace_processor::{self, TraceProcessor};
    use crate::LAMBDA_RUNTIME_SLUG;
    use datadog_trace_protobuf::pb;
    use datadog_trace_utils::{tracer_header_tags, tracer_payload::TracerPayloadCollection};

    fn get_current_timestamp_nanos() -> i64 {
        i64::try_from(
            SystemTime::now()
                .duration_since(UNIX_EPOCH)
                .expect("time went backwards")
                .as_nanos(),
        )
        .expect("can't parse time")
    }

    fn create_test_config() -> Arc<Config> {
        Arc::new(Config {
            apm_config_apm_dd_url: "https://trace.agent.datadoghq.com".to_string(),
            service: Some("test-service".to_string()),
            tags: Some("test:tag,env:test-env".to_string()),
            ..Config::default()
        })
    }

    fn create_tags_provider(config: Arc<Config>) -> Arc<Provider> {
        let mut metadata = HashMap::new();
        metadata.insert(
            "function_arn".to_string(),
            "arn:aws:lambda:us-west-2:123456789012:function:my-function".to_string(),
        );
        let provider = Provider::new(config, LAMBDA_RUNTIME_SLUG.to_string(), &metadata);
        Arc::new(provider)
    }
    fn create_test_span(
        trace_id: u64,
        span_id: u64,
        parent_id: u64,
        start: i64,
        is_top_level: bool,
        tags_provider: Arc<Provider>,
    ) -> pb::Span {
        let mut meta: HashMap<String, String> = tags_provider.get_tags_map().clone();
        meta.insert(
            "runtime-id".to_string(),
            "test-runtime-id-value".to_string(),
        );

        let mut span = pb::Span {
            trace_id,
            span_id,
            service: "test-service".to_string(),
            name: "test_name".to_string(),
            resource: "test-resource".to_string(),
            parent_id,
            start,
            duration: 5,
            error: 0,
            meta: meta.clone(),
            metrics: HashMap::new(),
            r#type: String::new(),
            meta_struct: HashMap::new(),
            span_links: vec![],
        };
        if is_top_level {
            span.metrics.insert("_top_level".to_string(), 1.0);
            span.meta
                .insert("_dd.origin".to_string(), "lambda".to_string());
            span.meta.insert("origin".to_string(), "lambda".to_string());
            span.meta
                .insert("functionname".to_string(), "my-function".to_string());
            span.r#type = String::new();
        }
        span
    }

    #[tokio::test]
    #[allow(clippy::unwrap_used)]
    #[cfg_attr(miri, ignore)]
    async fn test_process_trace() {
        let _ = rustls::crypto::aws_lc_rs::default_provider().install_default();
        let start = get_current_timestamp_nanos();

        let tags_provider = create_tags_provider(create_test_config());
        let span = create_test_span(11, 222, 333, start, true, tags_provider);

        let traces: Vec<Vec<pb::Span>> = vec![vec![span.clone()]];

        let header_tags = tracer_header_tags::TracerHeaderTags {
            lang: "nodejs",
            lang_version: "v19.7.0",
            lang_interpreter: "v8",
            lang_vendor: "vendor",
            tracer_version: "4.0.0",
            container_id: "33",
            client_computed_top_level: false,
            client_computed_stats: false,
            dropped_p0_traces: 0,
            dropped_p0_spans: 0,
        };

        let trace_processor = trace_processor::ServerlessTraceProcessor {
            resolved_api_key: "foo".to_string(),
            obfuscation_config: Arc::new(ObfuscationConfig::new().unwrap()),
        };
        let config = create_test_config();
        let tags_provider = create_tags_provider(config.clone());
        let tracer_payload = trace_processor.process_traces(
            config,
            tags_provider.clone(),
            header_tags,
            traces,
            100,
            None,
        );

        let expected_tracer_payload = pb::TracerPayload {
            container_id: "33".to_string(),
            language_name: "nodejs".to_string(),
            language_version: "v19.7.0".to_string(),
            tracer_version: "4.0.0".to_string(),
            runtime_id: "test-runtime-id-value".to_string(),
            chunks: vec![pb::TraceChunk {
                priority: i32::from(i8::MIN),
                origin: "lambda".to_string(),
                spans: vec![span.clone()],
                tags: HashMap::new(),
                dropped_trace: false,
            }],
            tags: tags_provider.get_function_tags_map(),
            env: "test-env".to_string(),
            hostname: String::new(),
            app_version: String::new(),
        };

        let received_payload =
            if let TracerPayloadCollection::V07(payload) = tracer_payload.get_payloads() {
                Some(payload[0].clone())
            } else {
                None
            };

        assert_eq!(
            expected_tracer_payload,
            received_payload.expect("no payload received")
        );
    }
}<|MERGE_RESOLUTION|>--- conflicted
+++ resolved
@@ -13,13 +13,8 @@
 use datadog_trace_obfuscation::obfuscation_config;
 use datadog_trace_protobuf::pb;
 use datadog_trace_protobuf::pb::Span;
-<<<<<<< HEAD
-use datadog_trace_utils::send_with_retry::{RetryBackoffType, RetryStrategy};
-use datadog_trace_utils::trace_utils::SendData;
-=======
 use datadog_trace_utils::send_data::{Compression, SendData, SendDataBuilder};
 use datadog_trace_utils::send_with_retry::{RetryBackoffType, RetryStrategy};
->>>>>>> 3a029ab4
 use datadog_trace_utils::trace_utils::{self};
 use datadog_trace_utils::tracer_header_tags;
 use datadog_trace_utils::tracer_payload::{
@@ -153,16 +148,9 @@
             },
             true,
             false,
-<<<<<<< HEAD
         ).unwrap_or_else(|e| {
-            log::error!("Error processing traces: {:?}", e);
+            error!("Error processing traces: {:?}", e);
             TracerPayloadCollection::V07(vec![])
-=======
-        )
-        .unwrap_or_else(|_| {
-            error!("Failed to collect trace chunks");
-            TracerPayloadCollection::V07(Vec::new())
->>>>>>> 3a029ab4
         });
         if let TracerPayloadCollection::V07(ref mut collection) = payload {
             // add function tags to all payloads in this TracerPayloadCollection
