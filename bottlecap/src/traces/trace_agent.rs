// Copyright 2023-Present Datadog, Inc. https://www.datadoghq.com/
// SPDX-License-Identifier: Apache-2.0

use axum::{
    extract::{Request, State},
    http::StatusCode,
    response::{IntoResponse, Response},
    routing::{any, post},
    Router,
};
use reqwest;
use serde_json::json;
use std::collections::VecDeque;
use std::net::SocketAddr;
use std::sync::Arc;
use std::time::Instant;
use tokio::sync::mpsc::{self, Receiver, Sender};
use tokio::sync::Mutex;
use tokio_util::sync::CancellationToken;
use tracing::{debug, error};

use crate::config;
use crate::http::{extract_request_body, get_client, handler_not_found};
use crate::lifecycle::invocation::context::ReparentingInfo;
use crate::lifecycle::invocation::processor::Processor as InvocationProcessor;
use crate::tags::provider;
use crate::traces::trace_aggregator::RawTraceData;
use crate::traces::{
    stats_aggregator, stats_processor, trace_aggregator, trace_processor, INVOCATION_SPAN_RESOURCE,
};
use datadog_trace_protobuf::pb;
<<<<<<< HEAD
use datadog_trace_utils::trace_utils::{self};
=======
use datadog_trace_utils::trace_utils::{self, SendData};
use ddcommon::hyper_migration;
>>>>>>> fc3eb3a5

const TRACE_AGENT_PORT: usize = 8126;
const V4_TRACE_ENDPOINT_PATH: &str = "/v0.4/traces";
const V5_TRACE_ENDPOINT_PATH: &str = "/v0.5/traces";
const STATS_ENDPOINT_PATH: &str = "/v0.6/stats";
const DSM_ENDPOINT_PATH: &str = "/api/v0.1/pipeline_stats";
const DSM_AGENT_PATH: &str = "/v0.1/pipeline_stats";
const PROFILING_ENDPOINT_PATH: &str = "/profiling/v1/input";
const PROFILING_BACKEND_PATH: &str = "/api/v2/profile";
const LLM_OBS_SPANS_INTAKE_PATH: &str = "/api/v2/llmobs";
const LLM_OBS_EVAL_METRIC_INTAKE_PATH: &str = "/api/intake/llm-obs/v1/eval-metric";
const LLM_OBS_EVAL_METRIC_INTAKE_PATH_V2: &str = "/api/intake/llm-obs/v2/eval-metric";
const LLM_OBS_EVAL_METRIC_ENDPOINT_PATH: &str = "/evp_proxy/v2/api/intake/llm-obs/v1/eval-metric";
const LLM_OBS_EVAL_METRIC_ENDPOINT_PATH_V2: &str =
    "/evp_proxy/v2/api/intake/llm-obs/v2/eval-metric";
const LLM_OBS_SPANS_ENDPOINT_PATH: &str = "/evp_proxy/v2/api/v2/llmobs";
const DD_ADDITIONAL_TAGS_HEADER: &str = "X-Datadog-Additional-Tags";
const INFO_ENDPOINT_PATH: &str = "/info";
const DEBUGGER_ENDPOINT_PATH: &str = "/debugger/v1/input";
const DEBUGGER_LOGS_INTAKE_PATH: &str = "/api/v2/logs";
const TRACER_PAYLOAD_CHANNEL_BUFFER_SIZE: usize = 10;
const STATS_PAYLOAD_CHANNEL_BUFFER_SIZE: usize = 10;
pub const MAX_CONTENT_LENGTH: usize = 10 * 1024 * 1024;
const LAMBDA_LOAD_SPAN: &str = "aws.lambda.load";

type AgentState = (
    Arc<config::Config>,
    Arc<dyn trace_processor::TraceProcessor + Send + Sync>,
    Sender<SendData>,
    Arc<dyn stats_processor::StatsProcessor + Send + Sync>,
    Sender<pb::ClientStatsPayload>,
    Arc<Mutex<InvocationProcessor>>,
    Arc<provider::Provider>,
    reqwest::Client,
    String, // api_key
);

pub struct TraceAgent {
    pub config: Arc<config::Config>,
    pub trace_processor: Arc<dyn trace_processor::TraceProcessor + Send + Sync>,
    pub stats_aggregator: Arc<Mutex<stats_aggregator::StatsAggregator>>,
    pub stats_processor: Arc<dyn stats_processor::StatsProcessor + Send + Sync>,
    pub tags_provider: Arc<provider::Provider>,
    invocation_processor: Arc<Mutex<InvocationProcessor>>,
    http_client: reqwest::Client,
    api_key: String,
<<<<<<< HEAD
    tx: Sender<RawTraceData>,
=======
    tx: Sender<SendData>,
    shutdown_token: CancellationToken,
>>>>>>> fc3eb3a5
}

#[derive(Clone, Copy)]
pub enum ApiVersion {
    V04,
    V05,
}

impl TraceAgent {
    #[must_use]
    #[allow(clippy::too_many_arguments)]
    pub fn new(
        config: Arc<config::Config>,
        trace_aggregator: Arc<Mutex<trace_aggregator::TraceAggregator>>,
        trace_processor: Arc<dyn trace_processor::TraceProcessor + Send + Sync>,
        stats_aggregator: Arc<Mutex<stats_aggregator::StatsAggregator>>,
        stats_processor: Arc<dyn stats_processor::StatsProcessor + Send + Sync>,
        invocation_processor: Arc<Mutex<InvocationProcessor>>,
        tags_provider: Arc<provider::Provider>,
        resolved_api_key: String,
    ) -> TraceAgent {
        // setup a channel to send processed traces to our flusher. tx is passed through each
        // endpoint_handler to the trace processor, which uses it to send de-serialized
        // processed trace payloads to our trace flusher.
        let (trace_tx, mut trace_rx): (Sender<RawTraceData>, Receiver<RawTraceData>) =
            mpsc::channel(TRACER_PAYLOAD_CHANNEL_BUFFER_SIZE);

        // start our trace flusher. receives trace payloads and handles buffering + deciding when to
        // flush to backend.

        tokio::spawn(async move {
            while let Some(raw_data) = trace_rx.recv().await {
                let mut aggregator = trace_aggregator.lock().await;
                aggregator.add(raw_data);
            }
        });

        TraceAgent {
            config: config.clone(),
            trace_processor,
            stats_aggregator,
            stats_processor,
            invocation_processor,
            tags_provider,
            http_client: get_client(config),
            tx: trace_tx,
            api_key: resolved_api_key,
            shutdown_token: CancellationToken::new(),
        }
    }

    pub async fn start(&self) -> Result<(), Box<dyn std::error::Error>> {
        let now = Instant::now();

        // channels to send processed stats to our stats flusher.
        let (stats_tx, mut stats_rx): (
            Sender<pb::ClientStatsPayload>,
            Receiver<pb::ClientStatsPayload>,
        ) = mpsc::channel(STATS_PAYLOAD_CHANNEL_BUFFER_SIZE);

        // Receive stats payload and send it to the aggregator
        let stats_aggregator = self.stats_aggregator.clone();
        tokio::spawn(async move {
            while let Some(stats_payload) = stats_rx.recv().await {
                let mut aggregator = stats_aggregator.lock().await;
                aggregator.add(stats_payload);
            }
        });

        let router = self.make_router(stats_tx);

        let port = u16::try_from(TRACE_AGENT_PORT).expect("TRACE_AGENT_PORT is too large");
        let socket = SocketAddr::from(([127, 0, 0, 1], port));
        let listener = tokio::net::TcpListener::bind(&socket).await?;

        debug!("Trace Agent started: listening on port {TRACE_AGENT_PORT}");
        debug!(
            "Time taken start the Trace Agent: {} ms",
            now.elapsed().as_millis()
        );

        let shutdown_token_clone = self.shutdown_token.clone();
        axum::serve(listener, router)
            .with_graceful_shutdown(Self::graceful_shutdown(shutdown_token_clone))
            .await?;

        Ok(())
    }

<<<<<<< HEAD
    #[allow(clippy::too_many_arguments)]
    #[allow(clippy::pedantic)]
    async fn trace_endpoint_handler(
        config: Arc<config::Config>,
        req: hyper_migration::HttpRequest,
        trace_processor: Arc<dyn trace_processor::TraceProcessor + Send + Sync>,
        trace_tx: Sender<RawTraceData>,
        stats_processor: Arc<dyn stats_processor::StatsProcessor + Send + Sync>,
        stats_tx: Sender<pb::ClientStatsPayload>,
        invocation_processor: Arc<Mutex<InvocationProcessor>>,
        tags_provider: Arc<provider::Provider>,
        client: reqwest::Client,
        api_key: String,
    ) -> http::Result<hyper_migration::HttpResponse> {
        match (req.method(), req.uri().path()) {
            (&Method::PUT | &Method::POST, V4_TRACE_ENDPOINT_PATH) => match Self::handle_traces(
                req,
                trace_processor.clone(),
                trace_tx,
                invocation_processor.clone(),
                tags_provider,
                ApiVersion::V04,
            )
            .await
            {
                Ok(result) => Ok(result),
                Err(err) => log_and_create_http_response(
                    &format!("Error processing traces: {err}"),
                    StatusCode::INTERNAL_SERVER_ERROR,
                ),
            },
            (&Method::PUT | &Method::POST, V5_TRACE_ENDPOINT_PATH) => match Self::handle_traces(
                req,
                trace_processor.clone(),
                trace_tx,
                invocation_processor.clone(),
                tags_provider,
                ApiVersion::V05,
=======
    fn make_router(&self, stats_tx: Sender<pb::ClientStatsPayload>) -> Router {
        let state: AgentState = (
            Arc::clone(&self.config),
            Arc::clone(&self.trace_processor),
            self.tx.clone(),
            Arc::clone(&self.stats_processor),
            stats_tx,
            Arc::clone(&self.invocation_processor),
            Arc::clone(&self.tags_provider),
            self.http_client.clone(),
            self.api_key.clone(),
        );

        Router::new()
            .route(
                V4_TRACE_ENDPOINT_PATH,
                post(Self::v04_traces).put(Self::v04_traces),
            )
            .route(
                V5_TRACE_ENDPOINT_PATH,
                post(Self::v05_traces).put(Self::v05_traces),
>>>>>>> fc3eb3a5
            )
            .route(STATS_ENDPOINT_PATH, post(Self::stats).put(Self::stats))
            .route(DSM_AGENT_PATH, post(Self::dsm_proxy))
            .route(PROFILING_ENDPOINT_PATH, post(Self::profiling_proxy))
            .route(
                LLM_OBS_EVAL_METRIC_ENDPOINT_PATH,
                post(Self::llm_obs_eval_metric_proxy),
            )
            .route(
                LLM_OBS_EVAL_METRIC_ENDPOINT_PATH_V2,
                post(Self::llm_obs_eval_metric_proxy_v2),
            )
            .route(LLM_OBS_SPANS_ENDPOINT_PATH, post(Self::llm_obs_spans_proxy))
            .route(DEBUGGER_ENDPOINT_PATH, post(Self::debugger_logs_proxy))
            .route(INFO_ENDPOINT_PATH, any(Self::info))
            .fallback(handler_not_found)
            .with_state(state)
    }

    async fn graceful_shutdown(shutdown_token: CancellationToken) {
        shutdown_token.cancelled().await;
        debug!("Trace Agent | Shutdown signal received, shutting down");
    }

    async fn v04_traces(
        State((config, trace_processor, trace_tx, _, _, invocation_processor, tags_provider, _, _)): State<AgentState>,
        request: Request,
    ) -> Response {
        Self::handle_traces(
            config,
            request,
            trace_processor,
            trace_tx,
            invocation_processor,
            tags_provider,
            ApiVersion::V04,
        )
        .await
    }

    async fn v05_traces(
        State((config, trace_processor, trace_tx, _, _, invocation_processor, tags_provider, _, _)): State<AgentState>,
        request: Request,
    ) -> Response {
        Self::handle_traces(
            config,
            request,
            trace_processor,
            trace_tx,
            invocation_processor,
            tags_provider,
            ApiVersion::V05,
        )
        .await
    }

    async fn stats(
        State((_, _, _, stats_processor, stats_tx, _, _, _, _)): State<AgentState>,
        request: Request,
    ) -> Response {
        match stats_processor.process_stats(request, stats_tx).await {
            Ok(result) => result.into_response(),
            Err(err) => error_response(
                StatusCode::INTERNAL_SERVER_ERROR,
                format!("Error processing trace stats: {err}"),
            ),
        }
    }

    async fn dsm_proxy(
        State((config, _, _, _, _, _, tags_provider, client, api_key)): State<AgentState>,
        request: Request,
    ) -> Response {
        Self::handle_proxy(
            config,
            client,
            api_key,
            tags_provider,
            request,
            "trace.agent",
            DSM_ENDPOINT_PATH,
            "DSM",
        )
        .await
    }

    async fn profiling_proxy(
        State((config, _, _, _, _, _, tags_provider, client, api_key)): State<AgentState>,
        request: Request,
    ) -> Response {
        Self::handle_proxy(
            config,
            client,
            api_key,
            tags_provider,
            request,
            "intake.profile",
            PROFILING_BACKEND_PATH,
            "profiling",
        )
        .await
    }

    async fn llm_obs_eval_metric_proxy(
        State((config, _, _, _, _, _, tags_provider, client, api_key)): State<AgentState>,
        request: Request,
    ) -> Response {
        Self::handle_proxy(
            config,
            client,
            api_key,
            tags_provider,
            request,
            "api",
            LLM_OBS_EVAL_METRIC_INTAKE_PATH,
            "llm_obs_eval_metric",
        )
        .await
    }

    async fn llm_obs_eval_metric_proxy_v2(
        State((config, _, _, _, _, _, tags_provider, client, api_key)): State<AgentState>,
        request: Request,
    ) -> Response {
        Self::handle_proxy(
            config,
            client,
            api_key,
            tags_provider,
            request,
            "api",
            LLM_OBS_EVAL_METRIC_INTAKE_PATH_V2,
            "llm_obs_eval_metric",
        )
        .await
    }

    async fn llm_obs_spans_proxy(
        State((config, _, _, _, _, _, tags_provider, client, api_key)): State<AgentState>,
        request: Request,
    ) -> Response {
        Self::handle_proxy(
            config,
            client,
            api_key,
            tags_provider,
            request,
            "llmobs-intake",
            LLM_OBS_SPANS_INTAKE_PATH,
            "llm_obs_spans",
        )
        .await
    }

    async fn debugger_logs_proxy(
        State((config, _, _, _, _, _, tags_provider, client, api_key)): State<AgentState>,
        request: Request,
    ) -> Response {
        Self::handle_proxy(
            config,
            client,
            api_key,
            tags_provider,
            request,
            "http-intake.logs",
            DEBUGGER_LOGS_INTAKE_PATH,
            "debugger_logs",
        )
        .await
    }

    #[allow(clippy::unused_async)]
    async fn info() -> Response {
        let response_json = json!(
            {
                "endpoints": [
                    V4_TRACE_ENDPOINT_PATH,
                    V5_TRACE_ENDPOINT_PATH,
                    STATS_ENDPOINT_PATH,
                    DSM_AGENT_PATH,
                    PROFILING_ENDPOINT_PATH,
                    INFO_ENDPOINT_PATH,
                    LLM_OBS_EVAL_METRIC_ENDPOINT_PATH,
                    LLM_OBS_EVAL_METRIC_ENDPOINT_PATH_V2,
                    LLM_OBS_SPANS_ENDPOINT_PATH,
                    DEBUGGER_ENDPOINT_PATH,
                ],
                "client_drop_p0s": true,
            }
        );
        (StatusCode::OK, response_json.to_string()).into_response()
    }

    async fn handle_traces(
<<<<<<< HEAD
        req: hyper_migration::HttpRequest,
=======
        config: Arc<config::Config>,
        request: Request,
>>>>>>> fc3eb3a5
        trace_processor: Arc<dyn trace_processor::TraceProcessor + Send + Sync>,
        trace_tx: Sender<RawTraceData>,
        invocation_processor: Arc<Mutex<InvocationProcessor>>,
        tags_provider: Arc<provider::Provider>,
        version: ApiVersion,
    ) -> Response {
        let (parts, body) = match extract_request_body(request).await {
            Ok(r) => r,
            Err(e) => return error_response(StatusCode::INTERNAL_SERVER_ERROR, e),
        };

        if let Some(content_length) = parts.headers.get("content-length") {
            if let Ok(length_str) = content_length.to_str() {
                if let Ok(length) = length_str.parse::<usize>() {
                    if length > MAX_CONTENT_LENGTH {
                        return error_response(
                            StatusCode::PAYLOAD_TOO_LARGE,
                            format!("Content-Length {length} exceeds maximum allowed size {MAX_CONTENT_LENGTH}"),
                        );
                    }
                }
            }
        }

        // We'll use empty header tags since we can't store them with the raw data
        // The real header tags will be reconstructed when processing

        let (body_size, mut traces) = match version {
            ApiVersion::V04 => match trace_utils::get_traces_from_request_body(
                hyper_migration::Body::from_bytes(body),
            )
            .await
            {
                Ok(result) => result,
                Err(err) => {
                    return error_response(
                        StatusCode::INTERNAL_SERVER_ERROR,
                        format!("Error deserializing trace from request body: {err}"),
                    );
                }
            },
            ApiVersion::V05 => match trace_utils::get_v05_traces_from_request_body(
                hyper_migration::Body::from_bytes(body),
            )
            .await
            {
                Ok(result) => result,
                Err(err) => {
                    return error_response(
                        StatusCode::INTERNAL_SERVER_ERROR,
                        format!("Error deserializing trace from request body: {err}"),
                    );
                }
            },
        };

        let mut reparenting_info = {
            let invocation_processor = invocation_processor.lock().await;
            invocation_processor.get_reparenting_info()
        };

        for chunk in &mut traces {
            for span in chunk.iter_mut() {
                // If the aws.lambda.load span is found, we're in Python or Node.
                // We need to update the trace ID of the cold start span, reparent the `aws.lambda.load`
                // span to the cold start span, and eventually send the cold start span.
                if span.name == LAMBDA_LOAD_SPAN {
                    let mut invocation_processor = invocation_processor.lock().await;
                    if let Some(cold_start_span_id) =
                        invocation_processor.set_cold_start_span_trace_id(span.trace_id)
                    {
                        span.parent_id = cold_start_span_id;
                    }
                }

                if span.resource == INVOCATION_SPAN_RESOURCE {
                    let mut invocation_processor = invocation_processor.lock().await;
                    invocation_processor.add_tracer_span(span);
                }
                handle_reparenting(&mut reparenting_info, span);
            }
        }

        {
            let mut invocation_processor = invocation_processor.lock().await;
            for ctx_to_send in invocation_processor.update_reparenting(reparenting_info) {
                debug!("Invocation span is now ready. Sending: {ctx_to_send:?}");
                invocation_processor
                    .send_ctx_spans(&tags_provider, &trace_processor, &trace_tx, ctx_to_send)
                    .await;
            }
        }

<<<<<<< HEAD
        // Send raw trace data to our trace aggregator
        let raw_data = RawTraceData { traces, body_size };
        match trace_tx.send(raw_data).await {
            Ok(()) => log_and_create_traces_success_http_response(
                "Successfully buffered traces to be flushed.",
                StatusCode::OK,
            ),
            Err(err) => log_and_create_http_response(
                &format!("Error sending traces to the trace flusher: {err}"),
=======
        let send_data = trace_processor.process_traces(
            config,
            tags_provider,
            tracer_header_tags,
            traces,
            body_size,
            None,
        );

        // send trace payload to our trace flusher
        match trace_tx.send(send_data).await {
            Ok(()) => success_response("Successfully buffered traces to be flushed."),
            Err(err) => error_response(
>>>>>>> fc3eb3a5
                StatusCode::INTERNAL_SERVER_ERROR,
                format!("Error sending traces to the trace flusher: {err}"),
            ),
        }
    }

    #[allow(clippy::too_many_arguments)]
    async fn handle_proxy(
        config: Arc<config::Config>,
        client: reqwest::Client,
        api_key: String,
        tags_provider: Arc<provider::Provider>,
        request: Request,
        backend_domain: &str,
        backend_path: &str,
        error_context: &str,
    ) -> Response {
        let (parts, body) = match extract_request_body(request).await {
            Ok(r) => r,
            Err(e) => return error_response(StatusCode::INTERNAL_SERVER_ERROR, e),
        };

        let target_url = format!("https://{}.{}{}", backend_domain, config.site, backend_path);
        let mut request_builder = client.post(&target_url);

        for (name, value) in &parts.headers {
            if name.as_str().to_lowercase() != "host"
                && name.as_str().to_lowercase() != "content-length"
            {
                if let Ok(header_value) =
                    reqwest::header::HeaderValue::from_str(value.to_str().unwrap_or_default())
                {
                    request_builder = request_builder.header(name.as_str(), header_value);
                }
            }
        }
        request_builder = request_builder.header("DD-API-KEY", api_key);
        request_builder = request_builder.header(
            DD_ADDITIONAL_TAGS_HEADER,
            format!(
                "_dd.origin:lambda;functionname:{}",
                tags_provider
                    .get_canonical_resource_name()
                    .unwrap_or_default()
            ),
        );

        let response = match request_builder.body(body).send().await {
            Ok(resp) => resp,
            Err(err) => {
                return error_response(
                    StatusCode::BAD_GATEWAY,
                    format!("Error sending request to {error_context} backend: {err}"),
                );
            }
        };

        let status = StatusCode::from_u16(response.status().as_u16())
            .unwrap_or(StatusCode::INTERNAL_SERVER_ERROR);

        let mut builder = axum::response::Response::builder().status(status);

        for (name, value) in response.headers() {
            if let Ok(header_value) =
                axum::http::HeaderValue::from_str(value.to_str().unwrap_or_default())
            {
                builder = builder.header(name.as_str(), header_value);
            }
        }

        let response_body = match response.bytes().await {
            Ok(bytes) => bytes,
            Err(err) => {
                return error_response(
                    StatusCode::BAD_GATEWAY,
                    format!("Error reading response from {error_context} backend: {err}"),
                );
            }
        };

        match builder.body(axum::body::Body::from(response_body)) {
            Ok(response) => response.into_response(),
            Err(err) => error_response(
                StatusCode::INTERNAL_SERVER_ERROR,
                format!("Error building response: {err}"),
            ),
        }
    }

    #[must_use]
    pub fn get_sender_copy(&self) -> Sender<RawTraceData> {
        self.tx.clone()
    }

    #[must_use]
    pub fn shutdown_token(&self) -> CancellationToken {
        self.shutdown_token.clone()
    }
}

fn handle_reparenting(reparenting_info: &mut VecDeque<ReparentingInfo>, span: &mut pb::Span) {
    for rep_info in reparenting_info {
        if rep_info.needs_trace_id {
            rep_info.guessed_trace_id = span.trace_id;
            rep_info.needs_trace_id = false;
            debug!(
                "Guessed trace ID: {} for reparenting {rep_info:?}",
                span.trace_id
            );
        }
        if span.trace_id == rep_info.guessed_trace_id
            && span.parent_id == rep_info.parent_id_to_reparent
        {
            debug!(
                "Reparenting span {} with parent id {}",
                span.span_id, rep_info.invocation_span_id
            );
            span.parent_id = rep_info.invocation_span_id;
        }
    }
}

fn error_response<E: std::fmt::Display>(status: StatusCode, error: E) -> Response {
    error!("{}", error);
    (status, error.to_string()).into_response()
}

fn success_response(message: &str) -> Response {
    debug!("{}", message);
    (StatusCode::OK, json!({"rate_by_service": {}}).to_string()).into_response()
}<|MERGE_RESOLUTION|>--- conflicted
+++ resolved
@@ -29,12 +29,8 @@
     stats_aggregator, stats_processor, trace_aggregator, trace_processor, INVOCATION_SPAN_RESOURCE,
 };
 use datadog_trace_protobuf::pb;
-<<<<<<< HEAD
 use datadog_trace_utils::trace_utils::{self};
-=======
-use datadog_trace_utils::trace_utils::{self, SendData};
 use ddcommon::hyper_migration;
->>>>>>> fc3eb3a5
 
 const TRACE_AGENT_PORT: usize = 8126;
 const V4_TRACE_ENDPOINT_PATH: &str = "/v0.4/traces";
@@ -63,7 +59,7 @@
 type AgentState = (
     Arc<config::Config>,
     Arc<dyn trace_processor::TraceProcessor + Send + Sync>,
-    Sender<SendData>,
+    Sender<RawTraceData>,
     Arc<dyn stats_processor::StatsProcessor + Send + Sync>,
     Sender<pb::ClientStatsPayload>,
     Arc<Mutex<InvocationProcessor>>,
@@ -81,12 +77,8 @@
     invocation_processor: Arc<Mutex<InvocationProcessor>>,
     http_client: reqwest::Client,
     api_key: String,
-<<<<<<< HEAD
     tx: Sender<RawTraceData>,
-=======
-    tx: Sender<SendData>,
     shutdown_token: CancellationToken,
->>>>>>> fc3eb3a5
 }
 
 #[derive(Clone, Copy)]
@@ -176,46 +168,6 @@
         Ok(())
     }
 
-<<<<<<< HEAD
-    #[allow(clippy::too_many_arguments)]
-    #[allow(clippy::pedantic)]
-    async fn trace_endpoint_handler(
-        config: Arc<config::Config>,
-        req: hyper_migration::HttpRequest,
-        trace_processor: Arc<dyn trace_processor::TraceProcessor + Send + Sync>,
-        trace_tx: Sender<RawTraceData>,
-        stats_processor: Arc<dyn stats_processor::StatsProcessor + Send + Sync>,
-        stats_tx: Sender<pb::ClientStatsPayload>,
-        invocation_processor: Arc<Mutex<InvocationProcessor>>,
-        tags_provider: Arc<provider::Provider>,
-        client: reqwest::Client,
-        api_key: String,
-    ) -> http::Result<hyper_migration::HttpResponse> {
-        match (req.method(), req.uri().path()) {
-            (&Method::PUT | &Method::POST, V4_TRACE_ENDPOINT_PATH) => match Self::handle_traces(
-                req,
-                trace_processor.clone(),
-                trace_tx,
-                invocation_processor.clone(),
-                tags_provider,
-                ApiVersion::V04,
-            )
-            .await
-            {
-                Ok(result) => Ok(result),
-                Err(err) => log_and_create_http_response(
-                    &format!("Error processing traces: {err}"),
-                    StatusCode::INTERNAL_SERVER_ERROR,
-                ),
-            },
-            (&Method::PUT | &Method::POST, V5_TRACE_ENDPOINT_PATH) => match Self::handle_traces(
-                req,
-                trace_processor.clone(),
-                trace_tx,
-                invocation_processor.clone(),
-                tags_provider,
-                ApiVersion::V05,
-=======
     fn make_router(&self, stats_tx: Sender<pb::ClientStatsPayload>) -> Router {
         let state: AgentState = (
             Arc::clone(&self.config),
@@ -237,7 +189,6 @@
             .route(
                 V5_TRACE_ENDPOINT_PATH,
                 post(Self::v05_traces).put(Self::v05_traces),
->>>>>>> fc3eb3a5
             )
             .route(STATS_ENDPOINT_PATH, post(Self::stats).put(Self::stats))
             .route(DSM_AGENT_PATH, post(Self::dsm_proxy))
@@ -263,11 +214,10 @@
     }
 
     async fn v04_traces(
-        State((config, trace_processor, trace_tx, _, _, invocation_processor, tags_provider, _, _)): State<AgentState>,
+        State((_, trace_processor, trace_tx, _, _, invocation_processor, tags_provider, _, _)): State<AgentState>,
         request: Request,
     ) -> Response {
         Self::handle_traces(
-            config,
             request,
             trace_processor,
             trace_tx,
@@ -279,11 +229,10 @@
     }
 
     async fn v05_traces(
-        State((config, trace_processor, trace_tx, _, _, invocation_processor, tags_provider, _, _)): State<AgentState>,
+        State((_, trace_processor, trace_tx, _, _, invocation_processor, tags_provider, _, _)): State<AgentState>,
         request: Request,
     ) -> Response {
         Self::handle_traces(
-            config,
             request,
             trace_processor,
             trace_tx,
@@ -432,12 +381,7 @@
     }
 
     async fn handle_traces(
-<<<<<<< HEAD
-        req: hyper_migration::HttpRequest,
-=======
-        config: Arc<config::Config>,
-        request: Request,
->>>>>>> fc3eb3a5
+        request: Request,
         trace_processor: Arc<dyn trace_processor::TraceProcessor + Send + Sync>,
         trace_tx: Sender<RawTraceData>,
         invocation_processor: Arc<Mutex<InvocationProcessor>>,
@@ -531,31 +475,11 @@
             }
         }
 
-<<<<<<< HEAD
         // Send raw trace data to our trace aggregator
         let raw_data = RawTraceData { traces, body_size };
         match trace_tx.send(raw_data).await {
-            Ok(()) => log_and_create_traces_success_http_response(
-                "Successfully buffered traces to be flushed.",
-                StatusCode::OK,
-            ),
-            Err(err) => log_and_create_http_response(
-                &format!("Error sending traces to the trace flusher: {err}"),
-=======
-        let send_data = trace_processor.process_traces(
-            config,
-            tags_provider,
-            tracer_header_tags,
-            traces,
-            body_size,
-            None,
-        );
-
-        // send trace payload to our trace flusher
-        match trace_tx.send(send_data).await {
             Ok(()) => success_response("Successfully buffered traces to be flushed."),
             Err(err) => error_response(
->>>>>>> fc3eb3a5
                 StatusCode::INTERNAL_SERVER_ERROR,
                 format!("Error sending traces to the trace flusher: {err}"),
             ),
