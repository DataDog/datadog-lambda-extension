--- conflicted
+++ resolved
@@ -1,13 +1,9 @@
 use crate::{
-<<<<<<< HEAD
     appsec,
     config::{aws::AwsConfig, Config},
+    http::extract_request_body,
     lifecycle::invocation::processor::Processor as InvocationProcessor,
     lwa, EXTENSION_HOST,
-=======
-    config::aws::AwsConfig, http::extract_request_body,
-    lifecycle::invocation::processor::Processor as InvocationProcessor, lwa, EXTENSION_HOST,
->>>>>>> 55a3b5d6
 };
 use axum::{
     body::{Body, Bytes},
