--- conflicted
+++ resolved
@@ -1,11 +1,8 @@
 use crate::config;
 use crate::http_client;
 use crate::logs::aggregator::Aggregator;
-<<<<<<< HEAD
 use reqwest::header::HeaderMap;
-=======
 use std::time::Instant;
->>>>>>> 3fbeca4b
 use std::{
     error::Error,
     io::Write,
@@ -103,7 +100,6 @@
         }
     }
 
-<<<<<<< HEAD
     fn create_request(&self, data: Vec<u8>) -> reqwest::RequestBuilder {
         let url = format!("{}/api/v2/logs", self.fqdn_site);
         let body = self.compress(data);
@@ -114,38 +110,28 @@
     }
 
     async fn send(req: reqwest::RequestBuilder) {
-        match req.send().await {
+        let time = Instant::now();
+        let resp = req.send().await;
+        let elapsed = time.elapsed();
+        match resp {
             Ok(resp) => {
                 if resp.status() != 202 {
-                    debug!("Failed to send logs to datadog: {}", resp.status());
+                    debug!(
+                        "Failed to send logs to datadog after {}ms: {}",
+                        elapsed.as_millis(),
+                        resp.status()
+                    );
                 }
             }
             Err(e) => {
-                error!("Failed to send logs to datadog: {}", e);
+                error!(
+                    "Failed to send logs to datadog after {}ms: {}",
+                    elapsed.as_millis(),
+                    e
+                );
             }
         }
     }
-=======
-    #[allow(clippy::unwrap_used)]
-    async fn send(
-        client: reqwest::Client,
-        api_key: String,
-        fqdn: String,
-        data: Vec<u8>,
-        compression_enabled: bool,
-        compression_level: i32,
-    ) {
-        if !data.is_empty() {
-            let url = format!("{fqdn}/api/v2/logs");
-            let start = Instant::now();
-            let body = if compression_enabled {
-                let result = (|| -> Result<Vec<u8>, Box<dyn Error>> {
-                    let mut encoder = Encoder::new(Vec::new(), compression_level)
-                        .map_err(|e| Box::new(e) as Box<dyn Error>)?;
-                    encoder
-                        .write_all(&data)
-                        .map_err(|e| Box::new(e) as Box<dyn Error>)?;
->>>>>>> 3fbeca4b
 
     fn compress(&self, data: Vec<u8>) -> Vec<u8> {
         if !self.config.logs_config_use_compression {
@@ -157,41 +143,6 @@
             Err(e) => {
                 debug!("Failed to compress data: {}", e);
                 data
-<<<<<<< HEAD
-=======
-            };
-            let req = client
-                .post(&url)
-                .header("DD-API-KEY", api_key)
-                .header("DD-PROTOCOL", "agent-json")
-                .header("Content-Type", "application/json");
-            let req = if compression_enabled {
-                req.header("Content-Encoding", "zstd")
-            } else {
-                req
-            };
-            let resp: Result<reqwest::Response, reqwest::Error> = req.body(body).send().await;
-
-            let elapsed = start.elapsed();
-
-            match resp {
-                Ok(resp) => {
-                    if resp.status() != 202 {
-                        debug!(
-                            "Failed to send logs to datadog after {}ms: {}",
-                            elapsed.as_millis(),
-                            resp.status()
-                        );
-                    }
-                }
-                Err(e) => {
-                    error!(
-                        "Failed to send logs to datadog after {}ms: {}",
-                        elapsed.as_millis(),
-                        e
-                    );
-                }
->>>>>>> 3fbeca4b
             }
         }
     }
