use std::error::Error;
use std::sync::{Arc, Mutex};

use serde::Serialize;

use crate::config;
use crate::logs::aggregator::Aggregator;
use crate::telemetry::events::{TelemetryEvent, TelemetryRecord};

const LOGS_SOURCE: &str = "lambda";

#[derive(Serialize, Debug, Clone, PartialEq)]
pub struct Lambda {
    pub arn: String,
    pub request_id: Option<String>,
}

#[derive(Clone, Debug, PartialEq, Serialize)]
pub struct LambdaMessage {
    pub message: String,
    pub lambda: Lambda,
    pub timestamp: i64,
    pub status: String,
}

impl LambdaMessage {
    #[must_use]
    pub fn new(
        message: String,
        request_id: Option<String>,
        function_arn: String,
        timestamp: i64,
    ) -> LambdaMessage {
        LambdaMessage {
            message,
            lambda: Lambda {
                arn: function_arn,
                request_id,
            },
            timestamp,
            status: "info".to_string(),
        }
    }
}

#[derive(Clone, Debug, PartialEq, Serialize)]
pub struct IntakeLog {
    pub message: LambdaMessage,
    pub hostname: String,
    pub service: String,
    #[serde(rename(serialize = "ddtags"))]
    pub tags: String,
    #[serde(rename(serialize = "ddsource"))]
    pub source: String,
}

#[derive(Clone)]
pub struct Processor {
    function_arn: String,
    request_id: Option<String>,
    service: String,
    tags: String,
    // Logs which don't have a `request_id`
    orphan_logs: Vec<IntakeLog>,
}

impl Processor {
    #[must_use]
    pub fn new(function_arn: String, datadog_config: Arc<config::Config>) -> Processor {
        let service = datadog_config.service.clone().unwrap_or_default();
        let tags = datadog_config.tags.clone().unwrap_or_default();
        Processor {
            function_arn,
            request_id: None,
            service,
            tags,
            orphan_logs: Vec::new(),
        }
    }

    pub fn get_lambda_message(
        &mut self,
        event: TelemetryEvent,
    ) -> Result<LambdaMessage, Box<dyn Error>> {
        match event.record {
            TelemetryRecord::Function(v) | TelemetryRecord::Extension(v) => {
                Ok(LambdaMessage::new(
                    v,
                    None,
                    self.function_arn.clone(),
                    event.time.timestamp_millis(),
                ))
            }
            TelemetryRecord::PlatformInitStart {
                runtime_version,
                runtime_version_arn,
                .. // TODO: check if we could do something with this metrics: `initialization_type` and `phase`
            } => {
                let rv = runtime_version.unwrap_or("?".to_string()); // TODO: check what does containers display
                let rv_arn = runtime_version_arn.unwrap_or("?".to_string()); // TODO: check what do containers display
                Ok(LambdaMessage::new(
                    format!("INIT_START Runtime Version: {rv} Runtime Version ARN: {rv_arn}"),
                    None,
                    self.function_arn.clone(),
                    event.time.timestamp_millis(),
                ))
            },
            // This is the first log where `request_id` is available
            // So we set it here and use it in the unprocessed and following logs.
            TelemetryRecord::PlatformStart {
                request_id,
                version,
            } => {
                // Set request_id for unprocessed and future logs
                self.request_id = Some(request_id.clone());

                let version = version.unwrap_or("$LATEST".to_string());
                Ok(LambdaMessage::new(
                    format!("START RequestId: {request_id} Version: {version}"),
                    Some(request_id),
                    self.function_arn.clone(),
                    event.time.timestamp_millis(),
                ))
            },
            TelemetryRecord::PlatformRuntimeDone { request_id , .. } => {  // TODO: check what to do with rest of the fields
                Ok(LambdaMessage::new(
                    format!("END RequestId: {request_id}"),
                    Some(request_id),
                    self.function_arn.clone(),
                    event.time.timestamp_millis(),
                ))
            },
            TelemetryRecord::PlatformReport { request_id, metrics, .. } => { // TODO: check what to do with rest of the fields
                let mut message = format!(
                    "REPORT RequestId: {} Duration: {} ms Billed Duration: {} ms Memory Size: {} MB Max Memory Used: {} MB",
                    request_id,
                    metrics.duration_ms,
                    metrics.billed_duration_ms,
                    metrics.memory_size_mb,
                    metrics.max_memory_used_mb,
                );

                let init_duration_ms = metrics.init_duration_ms;
                if let Some(init_duration_ms) = init_duration_ms {
                    message = format!("{message} Init Duration: {init_duration_ms} ms");
                }

                Ok(LambdaMessage::new(
                    message,
                    Some(request_id),
                    self.function_arn.clone(),
                    event.time.timestamp_millis(),
                ))
            },
            // TODO: PlatformInitRuntimeDone
            // TODO: PlatformInitReport
            // TODO: PlatformExtension
            // TODO: PlatformTelemetrySubscription
            // TODO: PlatformLogsDropped
            _ => Err("Unsupported event type".into()),
        }
    }

    pub fn get_intake_log(
        &mut self,
        mut lambda_message: LambdaMessage,
    ) -> Result<IntakeLog, Box<dyn Error>> {
        let request_id = match lambda_message.lambda.request_id {
            // Log already has a `request_id`
            Some(request_id) => Some(request_id.clone()),
            // Default to the `request_id` we've seen so far, if any.
            None => self.request_id.clone(),
        };

        lambda_message.lambda.request_id = request_id;

        let log = IntakeLog {
            hostname: self.function_arn.clone(),
            source: LOGS_SOURCE.to_string(),
            service: self.service.clone(),
            tags: self.tags.clone(),
            message: lambda_message,
        };

        if log.message.lambda.request_id.is_some() {
            Ok(log)
        } else {
            // We haven't seen a `request_id`, this is an orphan log
            self.orphan_logs.push(log);
            Err("No request_id available, queueing for later".into())
        }
    }

    pub fn make_log(&mut self, event: TelemetryEvent) -> Result<IntakeLog, Box<dyn Error>> {
        match self.get_lambda_message(event) {
            Ok(lambda_message) => self.get_intake_log(lambda_message),
            // TODO: Check what to do when we can't process the event
            Err(e) => Err(e),
        }
    }

    pub fn process(&mut self, event: TelemetryEvent, aggregator: &Arc<Mutex<Aggregator>>) {
        if let Ok(log) = self.make_log(event) {
            let mut aggregator = aggregator.lock().expect("lock poisoned");
            aggregator.add(log);

            // Process orphan logs, since we have a `request_id` now
            for mut orphan_log in self.orphan_logs.drain(..) {
                orphan_log.message.lambda.request_id = Some(
                    self.request_id
                        .clone()
                        .expect("unable to retrieve request ID"),
                );
                aggregator.add(orphan_log);
            }
        }
    }
}

#[cfg(test)]
mod tests {
    use crate::logs::aggregator::Aggregator;
    use crate::telemetry::events::{
        InitPhase, InitType, ReportMetrics, RuntimeDoneMetrics, Status,
    };

    use super::*;

    use chrono::{TimeZone, Utc};

    macro_rules! get_lambda_message_tests {
        ($($name:ident: $value:expr,)*) => {
            $(
                #[test]
                fn $name() {
                    let (input, expected): (&TelemetryEvent, LambdaMessage) = $value;

                    let mut processor = Processor::new(
                        "arn".to_string(),
                        Arc::new(config::Config {
                            service: Some("test-service".to_string()),
                            tags: Some("test:tag,env:test".to_string()),
                            ..config::Config::default()})
                    );

                    let result = processor.get_lambda_message(input.clone()).unwrap();

                    assert_eq!(result, expected);
                }
            )*
        }
    }

    // get_lambda_message
    get_lambda_message_tests! {
        // function
        function: (
            &TelemetryEvent {
                time: Utc.with_ymd_and_hms(2023, 1, 7, 3, 23, 47).unwrap(),
                record: TelemetryRecord::Function("test-function".to_string())
            },
            LambdaMessage {
                    message: "test-function".to_string(),
                    lambda: Lambda {
                        arn: "arn".to_string(),
                        request_id: None,
                    },
                    timestamp: 1_673_061_827_000,
                    status: "info".to_string(),
                },
        ),

        // extension
        extension: (
            &TelemetryEvent {
                time: Utc.with_ymd_and_hms(2023, 1, 7, 3, 23, 47).unwrap(),
                record: TelemetryRecord::Extension("test-extension".to_string())
            },
            LambdaMessage {
                    message: "test-extension".to_string(),
                    lambda: Lambda {
                        arn: "arn".to_string(),
                        request_id: None,
                    },
                    timestamp: 1_673_061_827_000,
                    status: "info".to_string(),
                },
        ),

        // platform init start
        platform_init_start: (
            &TelemetryEvent {
                time: Utc.with_ymd_and_hms(2023, 1, 7, 3, 23, 47).unwrap(),
                record: TelemetryRecord::PlatformInitStart {
                    runtime_version: Some("test-runtime-version".to_string()),
                    runtime_version_arn: Some("test-runtime-version-arn".to_string()),
                    initialization_type: InitType::OnDemand,
                    phase: InitPhase::Init,
                }
            },
            LambdaMessage {
                    message: "INIT_START Runtime Version: test-runtime-version Runtime Version ARN: test-runtime-version-arn".to_string(),
                    lambda: Lambda {
                        arn: "arn".to_string(),
                        request_id: None,
                    },
                    timestamp: 1_673_061_827_000,
                    status: "info".to_string(),
                },
        ),

        // platform start
        platform_start: (
            &TelemetryEvent {
                time: Utc.with_ymd_and_hms(2023, 1, 7, 3, 23, 47).unwrap(),
                record: TelemetryRecord::PlatformStart {
                    request_id: "test-request-id".to_string(),
                    version: Some("test-version".to_string()),
                }
            },
            LambdaMessage {
                    message: "START RequestId: test-request-id Version: test-version".to_string(),
                    lambda: Lambda {
                        arn: "arn".to_string(),
                        request_id: Some("test-request-id".to_string()),
                    },
                    timestamp: 1_673_061_827_000,
                    status: "info".to_string(),
                },
        ),

        // platform runtime done
        platform_runtime_done: (
            &TelemetryEvent {
                time: Utc.with_ymd_and_hms(2023, 1, 7, 3, 23, 47).unwrap(),
                record: TelemetryRecord::PlatformRuntimeDone {
                    request_id: "test-request-id".to_string(),
                    status: Status::Success,
                    error_type: None,
                    metrics: Some(RuntimeDoneMetrics {
                        duration_ms: 100.0,
                        produced_bytes: Some(42)
                    })
                }
            },
            LambdaMessage {
                    message: "END RequestId: test-request-id".to_string(),
                    lambda: Lambda {
                        arn: "arn".to_string(),
                        request_id: Some("test-request-id".to_string()),
                    },
                    timestamp: 1_673_061_827_000,
                    status: "info".to_string(),
                },
        ),

        // platform report
        platform_report: (
            &TelemetryEvent {
                time: Utc.with_ymd_and_hms(2023, 1, 7, 3, 23, 47).unwrap(),
                record: TelemetryRecord::PlatformReport {
                    error_type: None,
                    status: Status::Success,
                    request_id: "test-request-id".to_string(),
                    metrics: ReportMetrics {
                        duration_ms: 100.0,
                        billed_duration_ms: 128,
                        memory_size_mb: 256,
                        max_memory_used_mb: 64,
                        init_duration_ms: Some(50.0),
                        restore_duration_ms: None
                    }
                }
            },
            LambdaMessage {
                    message: "REPORT RequestId: test-request-id Duration: 100 ms Billed Duration: 128 ms Memory Size: 256 MB Max Memory Used: 64 MB Init Duration: 50 ms".to_string(),
                    lambda: Lambda {
                        arn: "arn".to_string(),
                        request_id: Some("test-request-id".to_string()),
                    },
                    timestamp: 1_673_061_827_000,
                    status: "info".to_string(),
                },
        ),
    }

    // get_intake_log
    #[test]
    fn test_get_intake_log() {
        let mut processor = Processor::new(
            "test-arn".to_string(),
            Arc::new(config::Config {
                service: Some("test-service".to_string()),
                tags: Some("test:tags".to_string()),
                ..config::Config::default()
            }),
        );

        let event = TelemetryEvent {
            time: Utc.with_ymd_and_hms(2023, 1, 7, 3, 23, 47).unwrap(),
            record: TelemetryRecord::PlatformStart {
                request_id: "test-request-id".to_string(),
                version: Some("test".to_string()),
            },
        };

        let lambda_message = processor.get_lambda_message(event.clone()).unwrap();
        let intake_log = processor.get_intake_log(lambda_message).unwrap();

        assert_eq!(
            intake_log,
            IntakeLog {
                message: LambdaMessage {
                    message: "START RequestId: test-request-id Version: test".to_string(),
                    lambda: Lambda {
                        arn: "test-arn".to_string(),
                        request_id: Some("test-request-id".to_string()),
                    },
                    timestamp: 1_673_061_827_000,
                    status: "info".to_string(),
                },
                hostname: "test-arn".to_string(),
                source: "lambda".to_string(),
                service: "test-service".to_string(),
                tags: "test:tags".to_string(),
            }
        );
    }

    #[test]
    fn test_get_intake_log_errors_with_orphan() {
        let mut processor = Processor::new(
            "test-arn".to_string(),
            Arc::new(config::Config {
                service: Some("test-service".to_string()),
                tags: Some("test:tags".to_string()),
                ..config::Config::default()
            }),
        );

        let event = TelemetryEvent {
            time: Utc.with_ymd_and_hms(2023, 1, 7, 3, 23, 47).unwrap(),
            record: TelemetryRecord::Function("test-function".to_string()),
        };

        let lambda_message = processor.get_lambda_message(event.clone()).unwrap();
        assert_eq!(lambda_message.lambda.request_id, None);

        let intake_log = processor.get_intake_log(lambda_message).unwrap_err();
        assert_eq!(
            intake_log.to_string(),
            "No request_id available, queueing for later"
        );
        assert_eq!(processor.orphan_logs.len(), 1);
    }

    #[test]
    fn test_get_intake_log_no_orphan_after_seeing_request_id() {
        let mut processor = Processor::new(
            "test-arn".to_string(),
            Arc::new(config::Config {
                service: Some("test-service".to_string()),
                tags: Some("test:tags".to_string()),
                ..config::Config::default()
            }),
        );

        let start_event = TelemetryEvent {
            time: Utc.with_ymd_and_hms(2023, 1, 7, 3, 23, 47).unwrap(),
            record: TelemetryRecord::PlatformStart {
                request_id: "test-request-id".to_string(),
                version: Some("test".to_string()),
            },
        };

        let start_lambda_message = processor.get_lambda_message(start_event.clone()).unwrap();
        processor.get_intake_log(start_lambda_message).unwrap();

        // This could be any event that doesn't have a `request_id`
        let event = TelemetryEvent {
            time: Utc.with_ymd_and_hms(2023, 1, 7, 3, 23, 47).unwrap(),
            record: TelemetryRecord::Function("test-function".to_string()),
        };

        let lambda_message = processor.get_lambda_message(event.clone()).unwrap();
        let intake_log = processor.get_intake_log(lambda_message).unwrap();
        assert_eq!(
            intake_log.message.lambda.request_id,
            Some("test-request-id".to_string())
        );
    }

    // process
    #[test]
    fn test_process() {
        let aggregator = Arc::new(Mutex::new(Aggregator::default()));
        let mut processor = Processor::new(
            "test-arn".to_string(),
            Arc::new(config::Config {
                service: Some("test-service".to_string()),
                tags: Some("test:tags".to_string()),
                ..config::Config::default()
            }),
        );

        let event = TelemetryEvent {
            time: Utc.with_ymd_and_hms(2023, 1, 7, 3, 23, 47).unwrap(),
            record: TelemetryRecord::PlatformStart {
                request_id: "test-request-id".to_string(),
                version: Some("test".to_string()),
            },
        };

        processor.process(event.clone(), &aggregator);

        let mut aggregator_lock = aggregator.lock().unwrap();
        let batch = aggregator_lock.get_batch();
<<<<<<< HEAD
        let log = IntakeLog {
            message: LambdaMessage {
                message: "START RequestId: test-request-id Version: test".to_string(),
                lambda: Lambda {
                    arn: "test-arn".to_string(),
                    request_id: Some("test-request-id".to_string()),
=======
        assert_eq!(batch.len(), 1);
        assert_eq!(
            batch[0],
            IntakeLog {
                message: LambdaMessage {
                    message: "START RequestId: test-request-id Version: test".to_string(),
                    lambda: Lambda {
                        arn: "test-arn".to_string(),
                        request_id: Some("test-request-id".to_string()),
                    },
                    timestamp: 1_673_061_827_000,
                    status: "info".to_string(),
>>>>>>> 4ec7e4ef
                },
                timestamp: 1673061827000,
                status: "info".to_string(),
            },
            hostname: "test-arn".to_string(),
            source: "lambda".to_string(),
            service: "test-service".to_string(),
            tags: "test:tags".to_string(),
        };
        let serialized_log = format!("[{}]", serde_json::to_string(&log).unwrap());
        assert_eq!(batch, serialized_log.as_bytes());
    }

    #[test]
    fn test_process_log_with_no_request_id() {
        let aggregator = Arc::new(Mutex::new(Aggregator::default()));
        let mut processor = Processor::new(
            "test-arn".to_string(),
            Arc::new(config::Config {
                service: Some("test-service".to_string()),
                tags: Some("test:tags".to_string()),
                ..config::Config::default()
            }),
        );

        let event = TelemetryEvent {
            time: Utc.with_ymd_and_hms(2023, 1, 7, 3, 23, 47).unwrap(),
            record: TelemetryRecord::Function("test-function".to_string()),
        };

        processor.process(event.clone(), &aggregator);
        assert_eq!(processor.orphan_logs.len(), 1);

        let mut aggregator_lock = aggregator.lock().unwrap();
        let batch = aggregator_lock.get_batch();
        assert_eq!(batch, "[]".as_bytes());
    }

    #[test]
    fn test_process_logs_after_seeing_request_id() {
        let aggregator = Arc::new(Mutex::new(Aggregator::default()));
        let mut processor = Processor::new(
            "test-arn".to_string(),
            Arc::new(config::Config {
                service: Some("test-service".to_string()),
                tags: Some("test:tags".to_string()),
                ..config::Config::default()
            }),
        );

        let start_event = TelemetryEvent {
            time: Utc.with_ymd_and_hms(2023, 1, 7, 3, 23, 47).unwrap(),
            record: TelemetryRecord::PlatformStart {
                request_id: "test-request-id".to_string(),
                version: Some("test".to_string()),
            },
        };

        processor.process(start_event.clone(), &aggregator);
        assert_eq!(processor.request_id, Some("test-request-id".to_string()));

        // This could be any event that doesn't have a `request_id`
        let event = TelemetryEvent {
            time: Utc.with_ymd_and_hms(2023, 1, 7, 3, 23, 47).unwrap(),
            record: TelemetryRecord::Function("test-function".to_string()),
        };

        processor.process(event.clone(), &aggregator);

        // Verify aggregator logs
        let mut aggregator_lock = aggregator.lock().unwrap();
        let batch = aggregator_lock.get_batch();
<<<<<<< HEAD
        let start_log = IntakeLog {
            message: LambdaMessage {
                message: "START RequestId: test-request-id Version: test".to_string(),
                lambda: Lambda {
                    arn: "test-arn".to_string(),
                    request_id: Some("test-request-id".to_string()),
                },
                timestamp: 1673061827000,
                status: "info".to_string(),
            },
            hostname: "test-arn".to_string(),
            source: "lambda".to_string(),
            service: "test-service".to_string(),
            tags: "test:tags".to_string(),
        };
        let function_log = IntakeLog {
            message: LambdaMessage {
                message: "test-function".to_string(),
                lambda: Lambda {
                    arn: "test-arn".to_string(),
                    request_id: Some("test-request-id".to_string()),
=======
        assert_eq!(batch.len(), 2);
        assert_eq!(
            batch[0],
            IntakeLog {
                message: LambdaMessage {
                    message: "START RequestId: test-request-id Version: test".to_string(),
                    lambda: Lambda {
                        arn: "test-arn".to_string(),
                        request_id: Some("test-request-id".to_string()),
                    },
                    timestamp: 1_673_061_827_000,
                    status: "info".to_string(),
                },
                hostname: "test-arn".to_string(),
                source: "lambda".to_string(),
                service: "test-service".to_string(),
                tags: "test:tags".to_string(),
            }
        );

        assert_eq!(
            batch[1],
            IntakeLog {
                message: LambdaMessage {
                    message: "test-function".to_string(),
                    lambda: Lambda {
                        arn: "test-arn".to_string(),
                        request_id: Some("test-request-id".to_string()),
                    },
                    timestamp: 1_673_061_827_000,
                    status: "info".to_string(),
>>>>>>> 4ec7e4ef
                },
                timestamp: 1673061827000,
                status: "info".to_string(),
            },
            hostname: "test-arn".to_string(),
            source: "lambda".to_string(),
            service: "test-service".to_string(),
            tags: "test:tags".to_string(),
        };
        let serialized_log = format!(
            "[{},{}]",
            serde_json::to_string(&start_log).unwrap(),
            serde_json::to_string(&function_log).unwrap()
        );
        assert_eq!(batch, serialized_log.as_bytes());
    }
}<|MERGE_RESOLUTION|>--- conflicted
+++ resolved
@@ -515,27 +515,12 @@
 
         let mut aggregator_lock = aggregator.lock().unwrap();
         let batch = aggregator_lock.get_batch();
-<<<<<<< HEAD
         let log = IntakeLog {
             message: LambdaMessage {
                 message: "START RequestId: test-request-id Version: test".to_string(),
                 lambda: Lambda {
                     arn: "test-arn".to_string(),
                     request_id: Some("test-request-id".to_string()),
-=======
-        assert_eq!(batch.len(), 1);
-        assert_eq!(
-            batch[0],
-            IntakeLog {
-                message: LambdaMessage {
-                    message: "START RequestId: test-request-id Version: test".to_string(),
-                    lambda: Lambda {
-                        arn: "test-arn".to_string(),
-                        request_id: Some("test-request-id".to_string()),
-                    },
-                    timestamp: 1_673_061_827_000,
-                    status: "info".to_string(),
->>>>>>> 4ec7e4ef
                 },
                 timestamp: 1673061827000,
                 status: "info".to_string(),
@@ -608,7 +593,6 @@
         // Verify aggregator logs
         let mut aggregator_lock = aggregator.lock().unwrap();
         let batch = aggregator_lock.get_batch();
-<<<<<<< HEAD
         let start_log = IntakeLog {
             message: LambdaMessage {
                 message: "START RequestId: test-request-id Version: test".to_string(),
@@ -630,39 +614,6 @@
                 lambda: Lambda {
                     arn: "test-arn".to_string(),
                     request_id: Some("test-request-id".to_string()),
-=======
-        assert_eq!(batch.len(), 2);
-        assert_eq!(
-            batch[0],
-            IntakeLog {
-                message: LambdaMessage {
-                    message: "START RequestId: test-request-id Version: test".to_string(),
-                    lambda: Lambda {
-                        arn: "test-arn".to_string(),
-                        request_id: Some("test-request-id".to_string()),
-                    },
-                    timestamp: 1_673_061_827_000,
-                    status: "info".to_string(),
-                },
-                hostname: "test-arn".to_string(),
-                source: "lambda".to_string(),
-                service: "test-service".to_string(),
-                tags: "test:tags".to_string(),
-            }
-        );
-
-        assert_eq!(
-            batch[1],
-            IntakeLog {
-                message: LambdaMessage {
-                    message: "test-function".to_string(),
-                    lambda: Lambda {
-                        arn: "test-arn".to_string(),
-                        request_id: Some("test-request-id".to_string()),
-                    },
-                    timestamp: 1_673_061_827_000,
-                    status: "info".to_string(),
->>>>>>> 4ec7e4ef
                 },
                 timestamp: 1673061827000,
                 status: "info".to_string(),
