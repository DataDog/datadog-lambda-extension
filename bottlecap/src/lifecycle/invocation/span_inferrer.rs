--- conflicted
+++ resolved
@@ -9,11 +9,7 @@
 
 use crate::lifecycle::invocation::triggers::{
     api_gateway_http_event::APIGatewayHttpEvent, api_gateway_rest_event::APIGatewayRestEvent,
-<<<<<<< HEAD
     sns_event::SnsRecord, sqs_event::SqsRecord, Trigger, FUNCTION_TRIGGER_EVENT_SOURCE_ARN_TAG,
-=======
-    sqs_event::SqsRecord, Trigger, FUNCTION_TRIGGER_EVENT_SOURCE_ARN_TAG,
->>>>>>> 63e4ae3c
 };
 use crate::tags::lambda::tags::{INIT_TYPE, SNAP_START_VALUE};
 
@@ -102,7 +98,6 @@
                     FUNCTION_TRIGGER_EVENT_SOURCE_ARN_TAG.to_string(),
                     t.get_arn(&aws_config.region),
                 )]);
-<<<<<<< HEAD
 
                 self.carrier = Some(t.get_carrier());
                 self.trigger_tags = Some(tt);
@@ -117,8 +112,6 @@
                 };
 
                 t.enrich_span(&mut span);
-=======
->>>>>>> 63e4ae3c
 
                 self.carrier = Some(t.get_carrier());
                 self.trigger_tags = Some(tt);
