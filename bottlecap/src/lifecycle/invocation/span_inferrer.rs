--- conflicted
+++ resolved
@@ -107,13 +107,14 @@
 
                 trigger = Some(Box::new(t));
             }
-<<<<<<< HEAD
         } else if DynamoDbRecord::is_match(payload_value) {
             if let Some(t) = DynamoDbRecord::new(payload_value.clone()) {
-=======
+                t.enrich_span(&mut inferred_span);
+
+                trigger = Some(Box::new(t));
+            }
         } else if S3Record::is_match(payload_value) {
             if let Some(t) = S3Record::new(payload_value.clone()) {
->>>>>>> 259dd429
                 t.enrich_span(&mut inferred_span);
 
                 trigger = Some(Box::new(t));
