use std::collections::HashMap;

use datadog_trace_protobuf::pb::Span;
use serde_json::Value;
use tracing::debug;

use crate::config::AwsConfig;

<<<<<<< HEAD
use crate::lifecycle::invocation::{
    generate_span_id,
    triggers::{
        api_gateway_http_event::APIGatewayHttpEvent,
        api_gateway_rest_event::APIGatewayRestEvent,
        dynamodb_event::DynamoDbRecord,
        event_bridge_event::EventBridgeEvent,
        kinesis_event::KinesisRecord,
        s3_event::S3Record,
        sns_event::{SnsEntity, SnsRecord},
        sqs_event::SqsRecord,
        step_function_event::StepFunctionEvent,
        Trigger, FUNCTION_TRIGGER_EVENT_SOURCE_ARN_TAG,
    },
=======
use crate::lifecycle::invocation::triggers::{
    api_gateway_http_event::APIGatewayHttpEvent,
    api_gateway_rest_event::APIGatewayRestEvent,
    dynamodb_event::DynamoDbRecord,
    event_bridge_event::EventBridgeEvent,
    kinesis_event::KinesisRecord,
    lambda_function_url_event::LambdaFunctionUrlEvent,
    s3_event::S3Record,
    sns_event::{SnsEntity, SnsRecord},
    sqs_event::SqsRecord,
    step_function_event::StepFunctionEvent,
    Trigger, FUNCTION_TRIGGER_EVENT_SOURCE_ARN_TAG,
>>>>>>> f639aae1
};
use crate::traces::{context::SpanContext, propagation::Propagator};

pub struct SpanInferrer {
    // Span inferred from the Lambda incoming request payload
    pub inferred_span: Option<Span>,
    // Nested span inferred from the Lambda incoming request payload
    pub wrapped_inferred_span: Option<Span>,
    // If the inferred span is async
    is_async_span: bool,
    // Carrier to extract the span context from
    carrier: Option<HashMap<String, String>>,
    // Generated Span Context from Step Functions
    generated_span_context: Option<SpanContext>,
    // Tags generated from the trigger
    trigger_tags: Option<HashMap<String, String>>,
}

impl Default for SpanInferrer {
    fn default() -> Self {
        Self::new()
    }
}

impl SpanInferrer {
    #[must_use]
    pub fn new() -> Self {
        Self {
            inferred_span: None,
            wrapped_inferred_span: None,
            is_async_span: false,
            carrier: None,
            generated_span_context: None,
            trigger_tags: None,
        }
    }

    /// Given a byte payload, try to deserialize it into a `serde_json::Value`
    /// and try matching it to a `Trigger` implementation, which will create
    /// an inferred span and set it to `self.inferred_span`
    ///
    #[allow(clippy::too_many_lines)]
    pub fn infer_span(&mut self, payload_value: &Value, aws_config: &AwsConfig) {
        self.inferred_span = None;
        self.wrapped_inferred_span = None;
        self.is_async_span = false;
        self.carrier = None;
        self.generated_span_context = None;
        self.trigger_tags = None;

        let mut trigger: Option<Box<dyn Trigger>> = None;
        let mut inferred_span = Span {
            span_id: generate_span_id(),
            ..Default::default()
        };

        if APIGatewayHttpEvent::is_match(payload_value) {
            if let Some(t) = APIGatewayHttpEvent::new(payload_value.clone()) {
                t.enrich_span(&mut inferred_span);

                trigger = Some(Box::new(t));
            }
        } else if APIGatewayRestEvent::is_match(payload_value) {
            if let Some(t) = APIGatewayRestEvent::new(payload_value.clone()) {
                t.enrich_span(&mut inferred_span);

                trigger = Some(Box::new(t));
            }
        } else if LambdaFunctionUrlEvent::is_match(payload_value) {
            if let Some(t) = LambdaFunctionUrlEvent::new(payload_value.clone()) {
                t.enrich_span(&mut inferred_span);

                trigger = Some(Box::new(t));
            }
        } else if SqsRecord::is_match(payload_value) {
            if let Some(t) = SqsRecord::new(payload_value.clone()) {
                t.enrich_span(&mut inferred_span);

                // Check for SNS event wrapped in the SQS body
                if let Ok(sns_entity) = serde_json::from_str::<SnsEntity>(&t.body) {
                    debug!("Found an SNS event wrapped in the SQS body");
                    let mut wrapped_inferred_span = Span {
                        span_id: generate_span_id(),
                        ..Default::default()
                    };

                    let wt = SnsRecord {
                        sns: sns_entity,
                        event_subscription_arn: None,
                    };
                    wt.enrich_span(&mut wrapped_inferred_span);
                    inferred_span.meta.extend(wt.get_tags());

                    wrapped_inferred_span.duration =
                        inferred_span.start - wrapped_inferred_span.start;

                    self.wrapped_inferred_span = Some(wrapped_inferred_span);
                } else if let Ok(event_bridge_entity) =
                    serde_json::from_str::<EventBridgeEvent>(&t.body)
                {
                    let mut wrapped_inferred_span = Span {
                        span_id: generate_span_id(),
                        ..Default::default()
                    };

                    event_bridge_entity.enrich_span(&mut wrapped_inferred_span);
                    inferred_span.meta.extend(event_bridge_entity.get_tags());

                    wrapped_inferred_span.duration =
                        inferred_span.start - wrapped_inferred_span.start;

                    self.wrapped_inferred_span = Some(wrapped_inferred_span);
                };

                trigger = Some(Box::new(t));
            }
        } else if SnsRecord::is_match(payload_value) {
            if let Some(t) = SnsRecord::new(payload_value.clone()) {
                t.enrich_span(&mut inferred_span);

                if let Some(message) = &t.sns.message {
                    if let Ok(event_bridge_wrapper_message) =
                        serde_json::from_str::<EventBridgeEvent>(message)
                    {
                        let mut wrapped_inferred_span = Span {
                            span_id: generate_span_id(),
                            ..Default::default()
                        };

                        event_bridge_wrapper_message.enrich_span(&mut wrapped_inferred_span);
                        inferred_span
                            .meta
                            .extend(event_bridge_wrapper_message.get_tags());

                        wrapped_inferred_span.duration =
                            inferred_span.start - wrapped_inferred_span.start;

                        self.wrapped_inferred_span = Some(wrapped_inferred_span);
                    }
                }

                trigger = Some(Box::new(t));
            }
        } else if DynamoDbRecord::is_match(payload_value) {
            if let Some(t) = DynamoDbRecord::new(payload_value.clone()) {
                t.enrich_span(&mut inferred_span);

                trigger = Some(Box::new(t));
            }
        } else if S3Record::is_match(payload_value) {
            if let Some(t) = S3Record::new(payload_value.clone()) {
                t.enrich_span(&mut inferred_span);

                trigger = Some(Box::new(t));
            }
        } else if EventBridgeEvent::is_match(payload_value) {
            if let Some(t) = EventBridgeEvent::new(payload_value.clone()) {
                t.enrich_span(&mut inferred_span);

                trigger = Some(Box::new(t));
            }
        } else if KinesisRecord::is_match(payload_value) {
            if let Some(t) = KinesisRecord::new(payload_value.clone()) {
                t.enrich_span(&mut inferred_span);

                trigger = Some(Box::new(t));
            }
        } else if StepFunctionEvent::is_match(payload_value) {
            if let Some(t) = StepFunctionEvent::new(payload_value.clone()) {
                self.generated_span_context = Some(t.get_span_context());
                trigger = Some(Box::new(t));
            }
        } else {
            debug!("Unable to infer span from payload: no matching trigger found");
        }

        // Inferred a trigger
        if let Some(t) = trigger {
            let mut trigger_tags = t.get_tags();
            trigger_tags.insert(
                FUNCTION_TRIGGER_EVENT_SOURCE_ARN_TAG.to_string(),
                t.get_arn(&aws_config.region),
            );

            self.trigger_tags = Some(trigger_tags);
            self.carrier = Some(t.get_carrier());
            self.is_async_span = t.is_async();

            // For Step Functions, there is no inferred span
            if self.generated_span_context.is_some() {
                self.inferred_span = None;
            } else {
                self.inferred_span = Some(inferred_span);
            }
        }
    }

    /// If a `self.inferred_span` exist, set the `parent_id` to
    /// the span.
    ///
    pub fn set_parent_id(&mut self, parent_id: u64) {
        if let Some(s) = &mut self.inferred_span {
            s.parent_id = parent_id;
        }
    }

    pub fn extend_meta(&mut self, iter: HashMap<String, String>) {
        if let Some(s) = &mut self.inferred_span {
            s.meta.extend(iter);
        }
    }

    pub fn set_status_code(&mut self, status_code: String) {
        if let Some(s) = &mut self.inferred_span {
            s.meta.insert("http.status_code".to_string(), status_code);
        }
    }

    // TODO: add status tag and other info from response
    // TODO: add peer.service
    pub fn complete_inferred_spans(&mut self, invocation_span: &Span) {
        if let Some(s) = &mut self.inferred_span {
            if let Some(ws) = &mut self.wrapped_inferred_span {
                // Set correct Parent ID for multiple inferred spans
                ws.parent_id = s.parent_id;
                s.parent_id = ws.span_id;

                // TODO: clean this logic
                if self.is_async_span {
                    // SNS to SQS span duration will be set
                    if ws.duration == 0 {
                        let duration = s.start - ws.start;
                        ws.duration = duration;
                    }
                } else {
                    let duration = s.start - ws.start;
                    ws.duration = duration;
                }

                // Set error
                ws.error = invocation_span.error;

                ws.trace_id = invocation_span.trace_id;
            }

            if self.is_async_span {
                // SNS to SQS span duration will be set
                if s.duration == 0 {
                    let duration = invocation_span.start - s.start;
                    s.duration = duration;
                }
            } else {
                let duration = (invocation_span.start + invocation_span.duration) - s.start;
                s.duration = duration;
            }

            // Set error
            s.error = invocation_span.error;

            s.trace_id = invocation_span.trace_id;
        }
    }

    /// Returns a clone of the carrier associated with the inferred span
    ///
    /// If the carrier is set, it will try to extract the span context,
    /// otherwise it will
    ///
    pub fn get_span_context(&self, propagator: &impl Propagator) -> Option<SpanContext> {
        // Step Functions `SpanContext` is deterministically generated
        if let Some(sc) = &self.generated_span_context {
            return Some(sc.clone());
        }

        if let Some(sc) = self.carrier.as_ref().and_then(|c| propagator.extract(c)) {
            debug!("Extracted trace context from inferred span");
            return Some(sc);
        }

        None
    }

    /// Returns a clone of the tags associated with the inferred span
    ///
    #[must_use]
    pub fn get_trigger_tags(&self) -> Option<HashMap<String, String>> {
        self.trigger_tags.clone()
    }
}<|MERGE_RESOLUTION|>--- conflicted
+++ resolved
@@ -6,7 +6,6 @@
 
 use crate::config::AwsConfig;
 
-<<<<<<< HEAD
 use crate::lifecycle::invocation::{
     generate_span_id,
     triggers::{
@@ -15,26 +14,13 @@
         dynamodb_event::DynamoDbRecord,
         event_bridge_event::EventBridgeEvent,
         kinesis_event::KinesisRecord,
+        lambda_function_url_event::LambdaFunctionUrlEvent,
         s3_event::S3Record,
         sns_event::{SnsEntity, SnsRecord},
         sqs_event::SqsRecord,
         step_function_event::StepFunctionEvent,
         Trigger, FUNCTION_TRIGGER_EVENT_SOURCE_ARN_TAG,
     },
-=======
-use crate::lifecycle::invocation::triggers::{
-    api_gateway_http_event::APIGatewayHttpEvent,
-    api_gateway_rest_event::APIGatewayRestEvent,
-    dynamodb_event::DynamoDbRecord,
-    event_bridge_event::EventBridgeEvent,
-    kinesis_event::KinesisRecord,
-    lambda_function_url_event::LambdaFunctionUrlEvent,
-    s3_event::S3Record,
-    sns_event::{SnsEntity, SnsRecord},
-    sqs_event::SqsRecord,
-    step_function_event::StepFunctionEvent,
-    Trigger, FUNCTION_TRIGGER_EVENT_SOURCE_ARN_TAG,
->>>>>>> f639aae1
 };
 use crate::traces::{context::SpanContext, propagation::Propagator};
 
