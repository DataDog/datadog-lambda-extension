--- conflicted
+++ resolved
@@ -6,7 +6,6 @@
 
 use crate::config::AwsConfig;
 
-<<<<<<< HEAD
 use crate::lifecycle::invocation::{
     generate_span_id,
     triggers::{
@@ -15,29 +14,14 @@
         dynamodb_event::DynamoDbRecord,
         event_bridge_event::EventBridgeEvent,
         kinesis_event::KinesisRecord,
+        s3_event::S3Record,
         sns_event::{SnsEntity, SnsRecord},
         sqs_event::SqsRecord,
+        step_function_event::StepFunctionEvent,
         Trigger, FUNCTION_TRIGGER_EVENT_SOURCE_ARN_TAG,
     },
 };
-
-use super::triggers::s3_event::S3Record;
-=======
-use crate::lifecycle::invocation::triggers::{
-    api_gateway_http_event::APIGatewayHttpEvent,
-    api_gateway_rest_event::APIGatewayRestEvent,
-    dynamodb_event::DynamoDbRecord,
-    event_bridge_event::EventBridgeEvent,
-    kinesis_event::KinesisRecord,
-    s3_event::S3Record,
-    sns_event::{SnsEntity, SnsRecord},
-    sqs_event::SqsRecord,
-    step_function_event::StepFunctionEvent,
-    Trigger, FUNCTION_TRIGGER_EVENT_SOURCE_ARN_TAG,
-};
-use crate::tags::lambda::tags::{INIT_TYPE, SNAP_START_VALUE};
 use crate::traces::{context::SpanContext, propagation::Propagator};
->>>>>>> 81d2e4f2
 
 pub struct SpanInferrer {
     // Span inferred from the Lambda incoming request payload
@@ -293,20 +277,7 @@
         }
     }
 
-<<<<<<< HEAD
     /// Returns a clone of the carrier associated with the inferred span
-=======
-    fn generate_span_id() -> u64 {
-        if std::env::var(INIT_TYPE).map_or(false, |it| it == SNAP_START_VALUE) {
-            return OsRng.next_u64();
-        }
-
-        let mut rng = rand::thread_rng();
-        rng.gen()
-    }
-
-    /// Returns the extracted span context
->>>>>>> 81d2e4f2
     ///
     /// If the carrier is set, it will try to extract the span context,
     /// otherwise it will
