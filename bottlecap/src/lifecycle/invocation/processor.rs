use std::{
    collections::HashMap,
    sync::{Arc, Mutex},
    time::{SystemTime, UNIX_EPOCH},
};

use chrono::{DateTime, Utc};
use datadog_trace_protobuf::pb::Span;
use datadog_trace_utils::{send_data::SendData, tracer_header_tags};
use dogstatsd::aggregator::Aggregator as MetricsAggregator;
use serde_json::{json, Value};
use tokio::sync::{mpsc::Sender, watch};
use tracing::debug;

use crate::{
    config::{self, AwsConfig},
    lifecycle::invocation::{
        base64_to_string, context::ContextBuffer, span_inferrer::SpanInferrer,
    },
    metrics::enhanced::lambda::{EnhancedMetricData, Lambda as EnhancedMetrics},
    proc::{self, CPUData, NetworkData},
    tags::provider,
    telemetry::events::{ReportMetrics, Status},
    traces::{
        context::SpanContext,
        propagation::{
            text_map_propagator::{
                DatadogHeaderPropagator, DATADOG_PARENT_ID_KEY, DATADOG_SPAN_ID_KEY,
                DATADOG_TRACE_ID_KEY,
            },
            DatadogCompositePropagator, Propagator,
        },
        trace_processor,
    },
};

pub const MS_TO_NS: f64 = 1_000_000.0;
pub const S_TO_NS: f64 = 1_000_000_000.0;

pub const DATADOG_INVOCATION_ERROR_MESSAGE_KEY: &str = "x-datadog-invocation-error-msg";
pub const DATADOG_INVOCATION_ERROR_TYPE_KEY: &str = "x-datadog-invocation-error-type";
pub const DATADOG_INVOCATION_ERROR_STACK_KEY: &str = "x-datadog-invocation-error-stack";
pub const DATADOG_INVOCATION_ERROR_KEY: &str = "x-datadog-invocation-error";

pub struct Processor {
    pub context_buffer: ContextBuffer,
    inferrer: SpanInferrer,
    pub span: Span,
    pub extracted_span_context: Option<SpanContext>,
    // Used to extract the trace context from inferred span, headers, or payload
    propagator: DatadogCompositePropagator,
    enhanced_metrics: EnhancedMetrics,
    aws_config: AwsConfig,
    tracer_detected: bool,
    enhanced_metrics_enabled: bool,
}

impl Processor {
    #[must_use]
    pub fn new(
        tags_provider: Arc<provider::Provider>,
        config: Arc<config::Config>,
        aws_config: &AwsConfig,
        metrics_aggregator: Arc<Mutex<MetricsAggregator>>,
    ) -> Self {
        let service = config.service.clone().unwrap_or("aws.lambda".to_string());
        let resource = tags_provider
            .get_canonical_resource_name()
            .unwrap_or("aws_lambda".to_string());

        let propagator = DatadogCompositePropagator::new(Arc::clone(&config));

        Processor {
            context_buffer: ContextBuffer::default(),
            inferrer: SpanInferrer::default(),
            span: Span {
                service,
                name: "aws.lambda".to_string(),
                resource,
                trace_id: 0,
                span_id: 0,
                parent_id: 0,
                start: 0,
                duration: 0,
                error: 0,
                meta: HashMap::new(),
                metrics: HashMap::new(),
                r#type: "serverless".to_string(),
                meta_struct: HashMap::new(),
                span_links: Vec::new(),
            },
            extracted_span_context: None,
            propagator,
            enhanced_metrics: EnhancedMetrics::new(metrics_aggregator, Arc::clone(&config)),
            aws_config: aws_config.clone(),
            tracer_detected: false,
            enhanced_metrics_enabled: config.enhanced_metrics,
        }
    }

    /// Given a `request_id`, creates the context and adds the enhanced metric offsets to the context buffer.
    ///
    pub fn on_invoke_event(&mut self, request_id: String) {
        self.context_buffer.create_context(request_id.clone());
        if self.enhanced_metrics_enabled {
            // Collect offsets for network and cpu metrics
            let network_offset: Option<NetworkData> = proc::get_network_data().ok();
            let cpu_offset: Option<CPUData> = proc::get_cpu_data().ok();
            let uptime_offset: Option<f64> = proc::get_uptime().ok();

            // Start a channel for monitoring tmp enhanced data
            let (tmp_chan_tx, tmp_chan_rx) = watch::channel(());
            self.enhanced_metrics.set_tmp_enhanced_metrics(tmp_chan_rx);

            let enhanced_metric_offsets = Some(EnhancedMetricData {
                network_offset,
                cpu_offset,
                uptime_offset,
                tmp_chan_tx,
            });
            self.context_buffer
                .add_enhanced_metric_data(&request_id, enhanced_metric_offsets);
        }

        // Increment the invocation metric
        self.enhanced_metrics.increment_invocation_metric();
    }

    /// Given the duration of the platform init report, set the init duration metric.
    ///
    pub fn on_platform_init_report(&mut self, duration_ms: f64) {
        self.enhanced_metrics.set_init_duration_metric(duration_ms);
    }

    /// Given a `request_id` and the time of the platform start, add the start time to the context buffer.
    ///
    /// Also, set the start time of the current span.
    ///
    pub fn on_platform_start(&mut self, request_id: String, time: DateTime<Utc>) {
        let start_time: i64 = SystemTime::from(time)
            .duration_since(UNIX_EPOCH)
            .expect("time went backwards")
            .as_nanos()
            .try_into()
            .unwrap_or_default();
        self.context_buffer.add_start_time(&request_id, start_time);
        self.span.start = start_time;
    }

    #[allow(clippy::too_many_arguments)]
    #[allow(clippy::cast_possible_truncation)]
    pub async fn on_platform_runtime_done(
        &mut self,
        request_id: &String,
        duration_ms: f64,
        status: Status,
        config: Arc<config::Config>,
        tags_provider: Arc<provider::Provider>,
        trace_processor: Arc<dyn trace_processor::TraceProcessor + Send + Sync>,
        trace_agent_tx: Sender<SendData>,
    ) {
        self.context_buffer
            .add_runtime_duration(request_id, duration_ms);

        // Set the runtime duration metric
        self.enhanced_metrics
            .set_runtime_duration_metric(duration_ms);

        if status != Status::Success {
            // Increment the error metric
            self.enhanced_metrics.increment_errors_metric();

            // Increment the error type metric
            if status == Status::Timeout {
                self.enhanced_metrics.increment_timeout_metric();
            }
        }

        if let Some(context) = self.context_buffer.get(request_id) {
            let span = &mut self.span;
            // `round` is intentionally meant to be a whole integer
            span.duration = (context.runtime_duration_ms * MS_TO_NS).round() as i64;
            span.meta
                .insert("request_id".to_string(), request_id.clone());
            // todo(duncanista): add missing tags
            // - cold start, proactive init
            // - language
            // - function.request - capture lambda payload
            // - function.response
            // - metrics tags (for asm)

            if let Some(offsets) = &context.enhanced_metric_data {
                self.enhanced_metrics.set_cpu_utilization_enhanced_metrics(
                    offsets.cpu_offset.clone(),
                    offsets.uptime_offset,
                );
                // Send the signal to stop monitoring tmp
                _ = offsets.tmp_chan_tx.send(());
            }
        }

        if let Some(trigger_tags) = self.inferrer.get_trigger_tags() {
            self.span.meta.extend(trigger_tags);
        }

        self.inferrer.complete_inferred_spans(&self.span);

        if self.tracer_detected {
            let mut body_size = std::mem::size_of_val(&self.span);
            let mut traces = vec![self.span.clone()];

            if let Some(inferred_span) = &self.inferrer.inferred_span {
                body_size += std::mem::size_of_val(inferred_span);
                traces.push(inferred_span.clone());
            }

            if let Some(ws) = &self.inferrer.wrapped_inferred_span {
                body_size += std::mem::size_of_val(ws);
                traces.push(ws.clone());
            }

            // todo: figure out what to do here
            let header_tags = tracer_header_tags::TracerHeaderTags {
                lang: "",
                lang_version: "",
                lang_interpreter: "",
                lang_vendor: "",
                tracer_version: "",
                container_id: "",
                client_computed_top_level: false,
                client_computed_stats: false,
            };

            let send_data = trace_processor.process_traces(
                config.clone(),
                tags_provider.clone(),
                header_tags,
                vec![traces],
                body_size,
            );

            if let Err(e) = trace_agent_tx.send(send_data).await {
                debug!("Failed to send invocation span to agent: {e}");
            }
        }
    }

    /// Given a `request_id` and the duration in milliseconds of the platform report,
    /// calculate the duration of the runtime if the `request_id` is found in the context buffer.
    ///
    /// If the `request_id` is not found in the context buffer, return `None`.
    /// If the `runtime_duration_ms` hasn't been seen, return `None`.
    ///
    pub fn on_platform_report(&mut self, request_id: &String, metrics: ReportMetrics) {
        // Set the report log metrics
        self.enhanced_metrics.set_report_log_metrics(&metrics);

        if let Some(context) = self.context_buffer.remove(request_id) {
            if context.runtime_duration_ms != 0.0 {
                let post_runtime_duration_ms = metrics.duration_ms - context.runtime_duration_ms;

                // Set the post runtime duration metric
                self.enhanced_metrics
                    .set_post_runtime_duration_metric(post_runtime_duration_ms);
            }

            // Set Network and CPU time metrics
            if let Some(offsets) = context.enhanced_metric_data {
                self.enhanced_metrics
                    .set_network_enhanced_metrics(offsets.network_offset);
                self.enhanced_metrics
                    .set_cpu_time_enhanced_metrics(offsets.cpu_offset);
            }
        }
    }

    /// If this method is called, it means that we are operating in a Universally Instrumented
    /// runtime. Therefore, we need to set the `tracer_detected` flag to `true`.
    ///
    pub fn on_invocation_start(&mut self, headers: HashMap<String, String>, payload: Vec<u8>) {
        self.tracer_detected = true;

        // Reset trace context
        self.span.trace_id = 0;
        self.span.parent_id = 0;
        self.span.span_id = 0;
        self.extracted_span_context = None;

        let payload_value = match serde_json::from_slice::<Value>(&payload) {
            Ok(value) => value,
            Err(_) => json!({}),
        };

        self.inferrer.infer_span(&payload_value, &self.aws_config);
        self.extracted_span_context = self.extract_span_context(&headers, &payload_value);

        if let Some(sc) = &self.extracted_span_context {
            self.span.trace_id = sc.trace_id;
            self.span.parent_id = sc.span_id;

            // Set the right data to the correct root level span,
            // If there's an inferred span, then that should be the root.
            if self.inferrer.inferred_span.is_some() {
                self.inferrer.set_parent_id(sc.span_id);
                self.inferrer.extend_meta(sc.tags.clone());
            } else {
                self.span.meta.extend(sc.tags.clone());
            }
        }

        if let Some(inferred_span) = &self.inferrer.inferred_span {
            self.span.parent_id = inferred_span.span_id;
        }
    }

    fn extract_span_context(
        &mut self,
        headers: &HashMap<String, String>,
        payload_value: &Value,
    ) -> Option<SpanContext> {
        if let Some(sc) = self.inferrer.get_span_context(&self.propagator) {
            return Some(sc);
        }

        if let Some(payload_headers) = payload_value.get("headers") {
            if let Some(sc) = self.propagator.extract(payload_headers) {
                debug!("Extracted trace context from event headers");
                return Some(sc);
            }
        }

        if let Some(sc) = self.propagator.extract(headers) {
            debug!("Extracted trace context from headers");
            return Some(sc);
        }

        None
    }

    /// Given trace context information, set it to the current span.
    ///
    pub fn on_invocation_end(
        &mut self,
        headers: HashMap<String, String>,
        status_code: Option<String>,
    ) {
        if let Some(status_code) = status_code {
            self.span
                .meta
                .insert("http.status_code".to_string(), status_code.clone());

            if status_code.len() == 3 && status_code.starts_with('5') {
                self.span.error = 1;
            }

            // If we have an inferred span, set the status code to it
            self.inferrer.set_status_code(status_code);
        }

        self.update_span_context_from_headers(&headers);
        self.set_span_error_from_headers(headers);

        if self.span.error == 1 {
            self.enhanced_metrics.increment_errors_metric();
        }
    }

    fn update_span_context_from_headers(&mut self, headers: &HashMap<String, String>) {
        // todo: fix this, code is a copy of the existing logic in Go, not accounting
        // when a 128 bit trace id exist
        let mut trace_id = 0;
        let mut span_id = 0;
        let mut parent_id = 0;
        let mut tags: HashMap<String, String> = HashMap::new();

        // If we have a trace context, update the span context
        if let Some(sc) = &mut self.extracted_span_context {
            trace_id = sc.trace_id;
            span_id = sc.span_id;
            tags.extend(sc.tags.clone());
        }

        // Extract trace context from headers manually
        if let Some(header) = headers.get(DATADOG_TRACE_ID_KEY) {
            trace_id = header.parse::<u64>().unwrap_or(0);
        }

        if let Some(header) = headers.get(DATADOG_SPAN_ID_KEY) {
            span_id = header.parse::<u64>().unwrap_or(0);
        }

        if let Some(header) = headers.get(DATADOG_PARENT_ID_KEY) {
            parent_id = header.parse::<u64>().unwrap_or(0);
        }

        // Extract tags from headers
        tags = DatadogHeaderPropagator::extract_tags(&headers);

        self.span.trace_id = trace_id;
        self.span.span_id = span_id;

<<<<<<< HEAD
        if self.inferrer.inferred_span.is_some() {
            self.inferrer.extend_meta(tags);
        } else {
=======
        // If no inferred span, set the parent id right away
        if self.inferrer.inferred_span.is_none() {
>>>>>>> 4ffc5fae
            self.span.parent_id = parent_id;
            self.span.meta.extend(tags);
        }
    }

    /// Given end invocation headers, set error metadata, if present, to the current span.
    ///
    fn set_span_error_from_headers(&mut self, headers: HashMap<String, String>) {
        let message = headers.get(DATADOG_INVOCATION_ERROR_MESSAGE_KEY);
        let r#type = headers.get(DATADOG_INVOCATION_ERROR_TYPE_KEY);
        let stack = headers.get(DATADOG_INVOCATION_ERROR_STACK_KEY);

        let is_error = headers
            .get(DATADOG_INVOCATION_ERROR_KEY)
            .map_or(false, |v| v.to_lowercase() == "true")
            || message.is_some()
            || stack.is_some()
            || r#type.is_some()
            || self.span.error == 1;
        if is_error {
            self.span.error = 1;

            if let Some(m) = message {
                self.span
                    .meta
                    .insert(String::from("error.msg"), m.to_string());
            }

            if let Some(t) = r#type {
                self.span
                    .meta
                    .insert(String::from("error.type"), t.to_string());
            }

            if let Some(s) = stack {
                let decoded_stack = match base64_to_string(s) {
                    Ok(decoded) => decoded,
                    Err(e) => {
                        debug!("Failed to decode error stack: {e}");
                        s.to_string()
                    }
                };

                self.span
                    .meta
                    .insert(String::from("error.stack"), decoded_stack);
            }

            // todo: handle timeout
        }
    }
}<|MERGE_RESOLUTION|>--- conflicted
+++ resolved
@@ -399,14 +399,9 @@
         self.span.trace_id = trace_id;
         self.span.span_id = span_id;
 
-<<<<<<< HEAD
         if self.inferrer.inferred_span.is_some() {
             self.inferrer.extend_meta(tags);
         } else {
-=======
-        // If no inferred span, set the parent id right away
-        if self.inferrer.inferred_span.is_none() {
->>>>>>> 4ffc5fae
             self.span.parent_id = parent_id;
             self.span.meta.extend(tags);
         }
