use std::{
    collections::HashMap,
    sync::Arc,
    time::{SystemTime, UNIX_EPOCH},
};

use chrono::{DateTime, Utc};
use datadog_trace_protobuf::pb::Span;
use datadog_trace_utils::{send_data::SendData, tracer_header_tags};
use serde_json::{json, Value};
use tokio::sync::mpsc::Sender;
use tracing::debug;

use crate::{
    config::{self, AwsConfig},
    lifecycle::invocation::{context::ContextBuffer, span_inferrer::SpanInferrer},
    metrics::enhanced::lambda::EnhancedMetricData,
    proc::{self, CPUData, NetworkData},
    tags::provider,
    traces::{
        context::SpanContext,
        propagation::{DatadogCompositePropagator, Propagator},
        trace_processor,
    },
};

pub const MS_TO_NS: f64 = 1_000_000.0;

pub struct Processor {
    pub context_buffer: ContextBuffer,
    inferrer: SpanInferrer,
    pub span: Span,
    pub extracted_span_context: Option<SpanContext>,
    // Used to extract the trace context from inferred span, headers, or payload
    propagator: DatadogCompositePropagator,
    aws_config: AwsConfig,
    tracer_detected: bool,
    collect_enhanced_data: bool,
}

impl Processor {
    #[must_use]
    pub fn new(
        tags_provider: Arc<provider::Provider>,
        config: Arc<config::Config>,
        aws_config: &AwsConfig,
    ) -> Self {
        let service = config.service.clone().unwrap_or("aws.lambda".to_string());
        let resource = tags_provider
            .get_canonical_resource_name()
            .unwrap_or("aws_lambda".to_string());

        let propagator = DatadogCompositePropagator::new(Arc::clone(&config));

        Processor {
            context_buffer: ContextBuffer::default(),
            inferrer: SpanInferrer::default(),
            span: Span {
                service,
                name: "aws.lambda".to_string(),
                resource,
                trace_id: 0,  // set later
                span_id: 0,   // maybe set later?
                parent_id: 0, // set later
                start: 0,     // set later
                duration: 0,  // set later
                error: 0,
                meta: HashMap::new(),
                metrics: HashMap::new(),
                r#type: "serverless".to_string(),
                meta_struct: HashMap::new(),
                span_links: Vec::new(),
            },
            extracted_span_context: None,
            propagator,
            aws_config: aws_config.clone(),
            tracer_detected: false,
            collect_enhanced_data: config.enhanced_metrics,
        }
    }

    /// Given a `request_id`, creates the context and adds the enhanced metric offsets to the context buffer.
    ///
    pub fn on_invoke_event(&mut self, request_id: String) {
<<<<<<< HEAD
        if self.collect_enhanced_data {
            let network_offset: Option<NetworkData> = proc::get_network_data().ok();
            let cpu_offset: Option<CPUData> = proc::get_cpu_data().ok();
            let uptime_offset: Option<f64> = proc::get_uptime().ok();
            let enhanced_metric_offsets = Some(EnhancedMetricData {
                network_offset,
                cpu_offset,
                uptime_offset,
            });
            self.context_buffer
                .add_enhanced_metric_data(&request_id, enhanced_metric_offsets);
        }
=======
        self.context_buffer.create_context(request_id.clone());

        let network_offset: Option<NetworkData> = proc::get_network_data().ok();
        self.context_buffer
            .add_network_offset(&request_id, network_offset);
>>>>>>> 376318fe
    }

    /// Given a `request_id` and the time of the platform start, add the start time to the context buffer.
    ///
    /// Also, set the start time of the current span.
    ///
    pub fn on_platform_start(&mut self, request_id: String, time: DateTime<Utc>) {
        let start_time: i64 = SystemTime::from(time)
            .duration_since(UNIX_EPOCH)
            .expect("time went backwards")
            .as_nanos()
            .try_into()
            .unwrap_or_default();
        self.context_buffer.add_start_time(&request_id, start_time);
        self.span.start = start_time;
    }

    #[allow(clippy::cast_possible_truncation)]
    pub async fn on_platform_runtime_done(
        &mut self,
        request_id: &String,
        duration_ms: f64,
        config: Arc<config::Config>,
        tags_provider: Arc<provider::Provider>,
        trace_processor: Arc<dyn trace_processor::TraceProcessor + Send + Sync>,
        trace_agent_tx: Sender<SendData>,
    ) -> Option<EnhancedMetricData> {
        self.context_buffer
            .add_runtime_duration(request_id, duration_ms);

        let mut enhanced_metric_data: Option<EnhancedMetricData> = None;
        if let Some(context) = self.context_buffer.get(request_id) {
            let span = &mut self.span;
            // `round` is intentionally meant to be a whole integer
            span.duration = (context.runtime_duration_ms * MS_TO_NS).round() as i64;
            span.meta
                .insert("request_id".to_string(), request_id.clone());
            // todo(duncanista): add missing tags
            // - cold start, proactive init
            // - language
            // - function.request - capture lambda payload
            // - function.response
            // - error.msg
            // - error.type
            // - error.stack
            // - metrics tags (for asm)

            enhanced_metric_data.clone_from(&context.enhanced_metric_data);
        }

        if let Some(trigger_tags) = self.inferrer.get_trigger_tags() {
            self.span.meta.extend(trigger_tags);
        }

        self.inferrer.complete_inferred_span(&self.span);

        if self.tracer_detected {
            let mut body_size = std::mem::size_of_val(&self.span);
            let mut traces = vec![self.span.clone()];
            if let Some(inferred_span) = &self.inferrer.inferred_span {
                body_size += std::mem::size_of_val(inferred_span);
                traces.push(inferred_span.clone());
            }

            // todo: figure out what to do here
            let header_tags = tracer_header_tags::TracerHeaderTags {
                lang: "",
                lang_version: "",
                lang_interpreter: "",
                lang_vendor: "",
                tracer_version: "",
                container_id: "",
                client_computed_top_level: false,
                client_computed_stats: false,
            };

            let send_data = trace_processor.process_traces(
                config.clone(),
                tags_provider.clone(),
                header_tags,
                vec![traces],
                body_size,
            );

            if let Err(e) = trace_agent_tx.send(send_data).await {
                debug!("Failed to send invocation span to agent: {e}");
            }
        }

        enhanced_metric_data
    }

    /// Given a `request_id` and the duration in milliseconds of the platform report,
    /// calculate the duration of the runtime if the `request_id` is found in the context buffer.
    ///
    /// If the `request_id` is not found in the context buffer, return `None`.
    /// If the `runtime_duration_ms` hasn't been seen, return `None`.
    ///
    pub fn on_platform_report(
        &mut self,
        request_id: &String,
        duration_ms: f64,
    ) -> (Option<f64>, Option<EnhancedMetricData>) {
        if let Some(context) = self.context_buffer.remove(request_id) {
            let mut post_runtime_duration_ms: Option<f64> = None;

            if context.runtime_duration_ms != 0.0 {
                post_runtime_duration_ms = Some(duration_ms - context.runtime_duration_ms);
            }

            return (post_runtime_duration_ms, context.enhanced_metric_data);
        }

        (None, None)
    }

    /// If this method is called, it means that we are operating in a Universally Instrumented
    /// runtime. Therefore, we need to set the `tracer_detected` flag to `true`.
    ///
    pub fn on_invocation_start(&mut self, headers: HashMap<String, String>, payload: Vec<u8>) {
        self.tracer_detected = true;

        // Reset trace context
        self.span.trace_id = 0;
        self.span.parent_id = 0;
        self.span.span_id = 0;

        let payload_value = match serde_json::from_slice::<Value>(&payload) {
            Ok(value) => value,
            Err(_) => json!({}),
        };

        self.extracted_span_context = self.extract_span_context(&headers, &payload_value);
        self.inferrer.infer_span(&payload_value, &self.aws_config);

        if let Some(sc) = &self.extracted_span_context {
            self.span.trace_id = sc.trace_id;
            self.span.parent_id = sc.span_id;

            // Set the right data to the correct root level span,
            // If there's an inferred span, then that should be the root.
            if self.inferrer.inferred_span.is_some() {
                self.inferrer.set_parent_id(sc.span_id);
                self.inferrer.extend_meta(sc.tags.clone());
            } else {
                self.span.meta.extend(sc.tags.clone());
            }
        }

        if let Some(inferred_span) = &self.inferrer.inferred_span {
            self.span.parent_id = inferred_span.span_id;
        }
    }

    fn extract_span_context(
        &mut self,
        headers: &HashMap<String, String>,
        payload_value: &Value,
    ) -> Option<SpanContext> {
        if let Some(carrier) = self.inferrer.get_carrier() {
            if let Some(sc) = self.propagator.extract(&carrier) {
                debug!("Extracted trace context from inferred span");
                return Some(sc);
            }
        }

        if let Some(payload_headers) = payload_value.get("headers") {
            if let Some(sc) = self.propagator.extract(payload_headers) {
                debug!("Extracted trace context from event headers");
                return Some(sc);
            }
        }

        if let Some(sc) = self.propagator.extract(headers) {
            debug!("Extracted trace context from headers");
            return Some(sc);
        }

        None
    }

    /// Given trace context information, set it to the current span.
    ///
    pub fn on_invocation_end(
        &mut self,
        trace_id: u64,
        span_id: u64,
        parent_id: u64,
        status_code: Option<String>,
    ) {
        self.span.trace_id = trace_id;
        self.span.span_id = span_id;

        if self.inferrer.inferred_span.is_some() {
            if let Some(status_code) = status_code {
                self.inferrer.set_status_code(status_code);
            }
        } else {
            self.span.parent_id = parent_id;
        }
    }
}<|MERGE_RESOLUTION|>--- conflicted
+++ resolved
@@ -82,7 +82,7 @@
     /// Given a `request_id`, creates the context and adds the enhanced metric offsets to the context buffer.
     ///
     pub fn on_invoke_event(&mut self, request_id: String) {
-<<<<<<< HEAD
+        self.context_buffer.create_context(request_id.clone());
         if self.collect_enhanced_data {
             let network_offset: Option<NetworkData> = proc::get_network_data().ok();
             let cpu_offset: Option<CPUData> = proc::get_cpu_data().ok();
@@ -95,13 +95,6 @@
             self.context_buffer
                 .add_enhanced_metric_data(&request_id, enhanced_metric_offsets);
         }
-=======
-        self.context_buffer.create_context(request_id.clone());
-
-        let network_offset: Option<NetworkData> = proc::get_network_data().ok();
-        self.context_buffer
-            .add_network_offset(&request_id, network_offset);
->>>>>>> 376318fe
     }
 
     /// Given a `request_id` and the time of the platform start, add the start time to the context buffer.
