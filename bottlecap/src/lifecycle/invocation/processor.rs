--- conflicted
+++ resolved
@@ -275,13 +275,8 @@
         trace_agent_tx: Sender<SendData>,
         timestamp: i64,
     ) {
-<<<<<<< HEAD
         let mut context_buffer = self.context_buffer.lock().expect("lock poisoned");
         context_buffer.add_runtime_duration(request_id, duration_ms);
-=======
-        self.context_buffer
-            .add_runtime_duration(request_id, metrics.duration_ms);
->>>>>>> d365eba5
 
         // Set the runtime duration metric
         self.enhanced_metrics
