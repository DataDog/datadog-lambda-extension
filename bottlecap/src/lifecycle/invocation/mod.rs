--- conflicted
+++ resolved
@@ -3,11 +3,8 @@
 use rand::{rngs::OsRng, Rng, RngCore};
 
 use crate::tags::lambda::tags::{INIT_TYPE, SNAP_START_VALUE};
-<<<<<<< HEAD
-=======
 use serde_json::Value;
 use tracing::debug;
->>>>>>> 81d1d62c
 
 pub mod context;
 pub mod processor;
@@ -50,8 +47,6 @@
 
     let mut rng = rand::thread_rng();
     rng.gen()
-<<<<<<< HEAD
-=======
 }
 
 pub fn tag_span_from_value(span: &mut Span, key: &str, value: &Value, depth: u32, max_depth: u32) {
@@ -280,5 +275,4 @@
 
         assert_eq!(span.meta, expected);
     }
->>>>>>> 81d1d62c
 }