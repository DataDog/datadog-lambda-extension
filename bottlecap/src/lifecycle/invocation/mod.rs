use base64::{engine::general_purpose, DecodeError, Engine};
use datadog_trace_protobuf::pb::Span;
<<<<<<< HEAD
use rand::{rngs::OsRng, Rng, RngCore};

use crate::tags::lambda::tags::{INIT_TYPE, SNAP_START_VALUE};
=======
use serde_json::Value;
use tracing::debug;
>>>>>>> 72181b1f

pub mod context;
pub mod processor;
pub mod span_inferrer;
pub mod triggers;

const MAX_TAG_CHARS: usize = 4096;
const REDACTABLE_KEYS: [&str; 8] = [
    "password",
    "passwd",
    "pwd",
    "secret",
    "token",
    "authorization",
    "x-authorization",
    "api_key",
];

pub fn base64_to_string(base64_string: &str) -> Result<String, DecodeError> {
    match general_purpose::STANDARD.decode(base64_string) {
        Ok(bytes) => Ok(String::from_utf8_lossy(&bytes).to_string()),
        Err(e) => Err(e),
    }
}

<<<<<<< HEAD
fn create_empty_span(name: String, resource: String, service: String) -> Span {
    Span {
        name,
        resource,
        service,
        r#type: String::from("serverless"),
        ..Default::default()
    }
}

fn generate_span_id() -> u64 {
    if std::env::var(INIT_TYPE).map_or(false, |it| it == SNAP_START_VALUE) {
        return OsRng.next_u64();
    }

    let mut rng = rand::thread_rng();
    rng.gen()
=======
pub fn tag_span_from_value(span: &mut Span, key: &str, value: &Value, depth: u32, max_depth: u32) {
    // Null scenario
    if value.is_null() {
        span.meta.insert(key.to_string(), value.to_string());
        return;
    }

    // Check max depth
    if depth >= max_depth {
        match serde_json::to_string(value) {
            Ok(s) => {
                let truncated = s.chars().take(MAX_TAG_CHARS).collect::<String>();
                span.meta.insert(key.to_string(), truncated);
                return;
            }
            Err(e) => {
                debug!("Unable to serialize value for tagging {e}");
                return;
            }
        }
    }

    let new_depth = depth + 1;
    match value {
        // Handle string case
        Value::String(s) => {
            if let Ok(p) = serde_json::from_str::<Value>(s) {
                tag_span_from_value(span, key, &p, new_depth, max_depth);
            } else {
                let truncated = s.chars().take(MAX_TAG_CHARS).collect::<String>();
                span.meta
                    .insert(key.to_string(), redact_value(key, truncated));
            }
        }

        // Handle number case
        Value::Number(n) => {
            span.meta.insert(key.to_string(), n.to_string());
        }

        // Handle boolean case
        Value::Bool(b) => {
            span.meta.insert(key.to_string(), b.to_string());
        }

        // Handle object case
        Value::Object(map) => {
            for (k, v) in map {
                let new_key = format!("{key}.{k}");
                tag_span_from_value(span, &new_key, v, new_depth, max_depth);
            }
        }

        Value::Array(a) => {
            if a.is_empty() {
                span.meta.insert(key.to_string(), "[]".to_string());
                return;
            }

            for (i, v) in a.iter().enumerate() {
                let new_key = format!("{key}.{i}");
                tag_span_from_value(span, &new_key, v, new_depth, max_depth);
            }
        }
        Value::Null => {}
    }
}

fn redact_value(key: &str, value: String) -> String {
    let split_key = key.split('.').last().unwrap_or_default();
    if REDACTABLE_KEYS.contains(&split_key) {
        String::from("redacted")
    } else {
        value
    }
}

#[cfg(test)]
mod tests {
    use std::collections::HashMap;

    use serde_json::json;

    use super::*;

    #[test]
    fn test_simple_tagging() {
        let mut span = Span::default();
        let value = json!({ "request": { "simple": "value" } });

        tag_span_from_value(&mut span, "payload", &value, 0, 10);

        let expected = HashMap::from([("payload.request.simple".to_string(), "value".to_string())]);

        assert_eq!(span.meta, expected);
    }

    #[test]
    fn test_complex_object() {
        let mut span = Span::default();
        let value = json!({
            "request": {
                "simple": "value",
                "obj": {
                    "arr": ["a", "b", "c"],
                    "boolean": true,
                    "nested": {
                        "value": "nested_value"
                    }
                },
                "empty": null,
                "number": 1,
                "boolean": true,
            }
        });

        tag_span_from_value(&mut span, "payload", &value, 0, 10);

        let expected = HashMap::from([
            ("payload.request.simple".to_string(), "value".to_string()),
            ("payload.request.obj.arr.0".to_string(), "a".to_string()),
            ("payload.request.obj.arr.1".to_string(), "b".to_string()),
            ("payload.request.obj.arr.2".to_string(), "c".to_string()),
            (
                "payload.request.obj.boolean".to_string(),
                "true".to_string(),
            ),
            (
                "payload.request.obj.nested.value".to_string(),
                "nested_value".to_string(),
            ),
            ("payload.request.empty".to_string(), "null".to_string()),
            ("payload.request.number".to_string(), "1".to_string()),
            ("payload.request.boolean".to_string(), "true".to_string()),
        ]);

        assert_eq!(span.meta, expected);
    }

    #[test]
    fn test_array_of_objects() {
        let mut span = Span::default();
        let value = json!({
            "request": [
                { "simple": "value" },
                { "simple": "value" },
                { "simple": "value" },
            ]
        });

        tag_span_from_value(&mut span, "payload", &value, 0, 10);

        let expected = HashMap::from([
            ("payload.request.0.simple".to_string(), "value".to_string()),
            ("payload.request.1.simple".to_string(), "value".to_string()),
            ("payload.request.2.simple".to_string(), "value".to_string()),
        ]);

        assert_eq!(span.meta, expected);
    }

    #[test]
    fn test_reach_max_depth() {
        let mut span = Span::default();
        let value = json!({
            "hello": "world",
            "empty": null,
            "level1": {
                "obj": {
                    "level3": 3
                },
                "arr": [null, true, "great", { "l3": "v3" }],
                "boolean": true,
                "number": 2,
                "empty": null,
                "empty_obj": {},
                "empty_arr": []
            },
            "arr": [{ "a": "b" }, { "c": "d" }]
        });

        tag_span_from_value(&mut span, "payload", &value, 0, 2);

        let expected = HashMap::from([
            ("payload.hello".to_string(), "world".to_string()),
            ("payload.empty".to_string(), "null".to_string()),
            (
                "payload.level1.obj".to_string(),
                "{\"level3\":3}".to_string(),
            ),
            (
                "payload.level1.arr".to_string(),
                "[null,true,\"great\",{\"l3\":\"v3\"}]".to_string(),
            ),
            ("payload.level1.boolean".to_string(), "true".to_string()),
            ("payload.level1.number".to_string(), "2".to_string()),
            ("payload.level1.empty".to_string(), "null".to_string()),
            ("payload.level1.empty_obj".to_string(), "{}".to_string()),
            ("payload.level1.empty_arr".to_string(), "[]".to_string()),
            ("payload.arr.0".to_string(), "{\"a\":\"b\"}".to_string()),
            ("payload.arr.1".to_string(), "{\"c\":\"d\"}".to_string()),
        ]);

        assert_eq!(span.meta, expected);
    }

    #[test]
    fn test_tag_redacts_key() {
        let mut span = Span::default();
        let value = json!({
            "request": {
                "headers": {
                    "authorization": "secret token",
                }
            }
        });

        tag_span_from_value(&mut span, "payload", &value, 0, 10);

        let expected = HashMap::from([(
            "payload.request.headers.authorization".to_string(),
            "redacted".to_string(),
        )]);

        assert_eq!(span.meta, expected);
    }
>>>>>>> 72181b1f
}<|MERGE_RESOLUTION|>--- conflicted
+++ resolved
@@ -1,13 +1,10 @@
 use base64::{engine::general_purpose, DecodeError, Engine};
 use datadog_trace_protobuf::pb::Span;
-<<<<<<< HEAD
 use rand::{rngs::OsRng, Rng, RngCore};
 
 use crate::tags::lambda::tags::{INIT_TYPE, SNAP_START_VALUE};
-=======
 use serde_json::Value;
 use tracing::debug;
->>>>>>> 72181b1f
 
 pub mod context;
 pub mod processor;
@@ -33,7 +30,6 @@
     }
 }
 
-<<<<<<< HEAD
 fn create_empty_span(name: String, resource: String, service: String) -> Span {
     Span {
         name,
@@ -51,7 +47,8 @@
 
     let mut rng = rand::thread_rng();
     rng.gen()
-=======
+}
+
 pub fn tag_span_from_value(span: &mut Span, key: &str, value: &Value, depth: u32, max_depth: u32) {
     // Null scenario
     if value.is_null() {
@@ -278,5 +275,4 @@
 
         assert_eq!(span.meta, expected);
     }
->>>>>>> 72181b1f
 }