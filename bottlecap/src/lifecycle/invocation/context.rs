--- conflicted
+++ resolved
@@ -326,15 +326,9 @@
             individual_cpu_idle_times,
         });
 
-<<<<<<< HEAD
-        let uptime_offset = Some(50.0);
+        let uptime_offset = Some(50f64);
         let (tmp_chan_tx, _) = mpsc::channel::<bool>();
         let (process_chan_tx, _) = mpsc::channel::<bool>();
-=======
-        let uptime_offset = Some(50f64);
-        let (tmp_chan_tx, _) = watch::channel(());
-        let (process_chan_tx, _) = watch::channel(());
->>>>>>> ab907101
 
         let enhanced_metric_data = Some(EnhancedMetricData {
             network_offset,
