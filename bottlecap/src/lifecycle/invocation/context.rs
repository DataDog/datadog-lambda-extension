--- conflicted
+++ resolved
@@ -141,12 +141,7 @@
         }
     }
 
-<<<<<<< HEAD
-    /// Adds the enhanced metric offsets to a `Context` in the buffer. If the `Context` is not found, a new
-    /// `Context` is created and added to the buffer.
-=======
     /// Adds the network offset to a `Context` in the buffer.
->>>>>>> 376318fe
     ///
     pub fn add_enhanced_metric_data(
         &mut self,
@@ -160,17 +155,7 @@
         {
             context.enhanced_metric_data = enhanced_metric_data;
         } else {
-<<<<<<< HEAD
-            self.insert(Context::new(
-                request_id.clone(),
-                0.0,
-                0.0,
-                0,
-                enhanced_metric_data,
-            ));
-=======
             debug!("Could not add network offset - context not found");
->>>>>>> 376318fe
         }
     }
 
@@ -345,20 +330,5 @@
             buffer.get(&request_id).unwrap().enhanced_metric_data,
             enhanced_metric_data,
         );
-<<<<<<< HEAD
-
-        // Adds enhanced metric offsets to a context that doesn't exist
-        let unexistent_request_id = String::from("unexistent");
-        buffer.add_enhanced_metric_data(&unexistent_request_id, enhanced_metric_data.clone());
-        assert_eq!(buffer.size(), 2);
-        assert_eq!(
-            buffer
-                .get(&unexistent_request_id)
-                .unwrap()
-                .enhanced_metric_data,
-            enhanced_metric_data
-        );
-=======
->>>>>>> 376318fe
     }
 }