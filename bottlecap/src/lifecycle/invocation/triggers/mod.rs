use std::{collections::HashMap, hash::BuildHasher};

use base64::{engine::general_purpose, Engine};
use datadog_trace_protobuf::pb::Span;
use serde::{ser::SerializeMap, Serializer};
use serde_json::Value;

pub mod api_gateway_http_event;
pub mod api_gateway_rest_event;
<<<<<<< HEAD
pub mod dynamodb_event;
=======
pub mod s3_event;
>>>>>>> 259dd429
pub mod sns_event;
pub mod sqs_event;

pub const DATADOG_CARRIER_KEY: &str = "_datadog";
pub const FUNCTION_TRIGGER_EVENT_SOURCE_TAG: &str = "function_trigger.event_source";
pub const FUNCTION_TRIGGER_EVENT_SOURCE_ARN_TAG: &str = "function_trigger.event_source_arn";

pub trait Trigger {
    fn new(payload: Value) -> Option<Self>
    where
        Self: Sized;
    fn is_match(payload: &Value) -> bool
    where
        Self: Sized;
    fn enrich_span(&self, span: &mut Span);
    fn get_tags(&self) -> HashMap<String, String>;
    fn get_arn(&self, region: &str) -> String;
    fn get_carrier(&self) -> HashMap<String, String>;
    fn is_async(&self) -> bool;
}

#[must_use]
pub fn get_aws_partition_by_region(region: &str) -> String {
    match region {
        r if r.starts_with("us-gov-") => "aws-us-gov".to_string(),
        r if r.starts_with("cn-") => "aws-cn".to_string(),
        _ => "aws".to_string(),
    }
}

#[must_use]
pub fn base64_to_string(base64_string: &str) -> String {
    let bytes = general_purpose::STANDARD
        .decode(base64_string)
        .unwrap_or_default();
    String::from_utf8_lossy(&bytes).to_string()
}

/// Serialize a `HashMap` with lowercase keys
///
pub fn lowercase_key<S, H>(
    map: &HashMap<String, String, H>,
    serializer: S,
) -> Result<S::Ok, S::Error>
where
    S: Serializer,
    H: BuildHasher,
{
    let mut map_serializer = serializer.serialize_map(Some(map.len()))?;
    for (key, value) in map {
        map_serializer.serialize_entry(&key.to_lowercase(), value)?;
    }
    map_serializer.end()
}

#[cfg(test)]
pub mod test_utils {
    use std::fs;

    #[must_use]
    pub fn read_json_file(file_name: &str) -> String {
        fs::read_to_string(format!("tests/payloads/{file_name}")).expect("Failed to read file")
    }
}<|MERGE_RESOLUTION|>--- conflicted
+++ resolved
@@ -7,11 +7,8 @@
 
 pub mod api_gateway_http_event;
 pub mod api_gateway_rest_event;
-<<<<<<< HEAD
 pub mod dynamodb_event;
-=======
 pub mod s3_event;
->>>>>>> 259dd429
 pub mod sns_event;
 pub mod sqs_event;
 
