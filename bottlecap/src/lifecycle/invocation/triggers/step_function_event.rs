--- conflicted
+++ resolved
@@ -381,12 +381,8 @@
 
         for file in test_files {
             let json = read_json_file(file);
-<<<<<<< HEAD
-            let payload = serde_json::from_str(&json).unwrap_or_else(|_| panic!("Failed to deserialize StepFunctionEvent from {file}"));
-=======
             let payload = serde_json::from_str(&json)
                 .unwrap_or_else(|_| panic!("Failed to deserialize StepFunctionEvent from {file}"));
->>>>>>> 3a029ab4
 
             assert!(
                 StepFunctionEvent::is_match(&payload),
@@ -418,12 +414,8 @@
             let payload = serde_json::from_str(&json)
                 .unwrap_or_else(|_| panic!("Failed to deserialize into Value from {file}"));
 
-<<<<<<< HEAD
-            let event = StepFunctionEvent::new(payload).unwrap_or_else(|| panic!("Failed to deserialize StepFunctionEvent from {file}"));
-=======
             let event = StepFunctionEvent::new(payload)
                 .unwrap_or_else(|| panic!("Failed to deserialize StepFunctionEvent from {file}"));
->>>>>>> 3a029ab4
 
             let tags = event.get_tags();
 
@@ -579,12 +571,8 @@
             let payload = serde_json::from_str(&json)
                 .unwrap_or_else(|_| panic!("Failed to deserialize into Value from {file}"));
 
-<<<<<<< HEAD
-            let event = StepFunctionEvent::new(payload).unwrap_or_else(|| panic!("Failed to deserialize StepFunctionEvent from {file}"));
-=======
             let event = StepFunctionEvent::new(payload)
                 .unwrap_or_else(|| panic!("Failed to deserialize StepFunctionEvent from {file}"));
->>>>>>> 3a029ab4
 
             let span_context = event.get_span_context();
 
