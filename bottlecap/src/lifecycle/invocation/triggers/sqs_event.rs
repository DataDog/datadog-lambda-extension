use datadog_trace_protobuf::pb::Span;
use serde::{Deserialize, Serialize};
use serde_json::Value;
use std::collections::HashMap;
use std::time::{SystemTime, UNIX_EPOCH};
use tracing::debug;

use crate::lifecycle::invocation::{
    processor::MS_TO_NS,
    triggers::{get_aws_partition_by_region, Trigger},
};

#[derive(Debug, Serialize, Deserialize, Clone, PartialEq)]
pub struct SqsEvent {
    #[serde(rename = "Records")]
    pub records: Vec<SqsRecord>,
}

#[derive(Debug, Deserialize, Serialize, Clone, PartialEq)]
pub struct SqsRecord {
    #[serde(rename = "messageId")]
    pub message_id: String,
    #[serde(rename = "receiptHandle")]
    pub receipt_handle: String,
    pub body: String,
    pub attributes: Attributes,
    #[serde(rename = "messageAttributes")]
    pub message_attributes: HashMap<String, MessageAttribute>,
    #[serde(rename = "md5OfBody")]
    pub md5_of_body: String,
    #[serde(rename = "eventSource")]
    pub event_source: String,
    #[serde(rename = "eventSourceARN")]
    pub event_source_arn: String,
    #[serde(rename = "awsRegion")]
    pub aws_region: String,
}

#[derive(Debug, Serialize, Deserialize, Clone, PartialEq)]
pub struct MessageAttribute {
    #[serde(rename = "stringValue")]
    pub string_value: Option<String>,
    #[serde(rename = "binaryValue")]
    pub binary_value: Option<String>,
    #[serde(rename = "stringListValues")]
    pub string_list_values: Option<Vec<String>>,
    #[serde(rename = "binaryListValues")]
    pub binary_list_values: Option<Vec<String>>,
    #[serde(rename = "dataType")]
    pub data_type: String,
}

#[derive(Debug, Serialize, Deserialize, Clone, PartialEq)]
pub struct Attributes {
    #[serde(rename = "ApproximateFirstReceiveTimestamp")]
    pub approximate_first_receive_timestamp: String,
    #[serde(rename = "ApproximateReceiveCount")]
    pub approximate_receive_count: String,
    #[serde(rename = "SentTimestamp")]
    pub sent_timestamp: String,
    #[serde(rename = "SenderId")]
    pub sender_id: String,
}

impl Trigger for SqsRecord {
    fn new(payload: Value) -> Option<Self> {
        let records = payload.get("Records").and_then(Value::as_array);
        match records {
            Some(records) => match serde_json::from_value::<SqsRecord>(records[0].clone()) {
                Ok(event) => Some(event),
                Err(e) => {
                    debug!("Failed to deserialize SQS Record: {e}");
                    None
                }
            },
            None => None,
        }
    }

    fn is_match(payload: &Value) -> bool {
        if let Some(first_record) = payload
            .get("Records")
            .and_then(Value::as_array)
            .and_then(|r| r.first())
            .take()
        {
            first_record
                .get("eventSource")
                .and_then(Value::as_str)
                .map_or(false, |s| s == "aws:sqs")
        } else {
            false
        }
    }

    #[allow(clippy::cast_possible_truncation)]
    fn enrich_span(&self, span: &mut Span) {
        debug!("Enriching an Inferred Span for an SQS Event");
        let resource = self
            .event_source_arn
            .clone()
            .split(':')
            .last()
            .unwrap_or_default()
            .to_string();
        let start_time = (self
            .attributes
            .sent_timestamp
            .parse::<u64>()
            .unwrap_or_default() as f64
            * MS_TO_NS) as i64;
        // todo: service mapping
        let service_name = "sqs";

        span.name = "aws.sqs".to_string();
        span.service = service_name.to_string();
        span.resource.clone_from(&resource);
        span.r#type = "web".to_string();
        span.start = start_time;
        span.meta.extend(HashMap::from([
            ("operation_name".to_string(), "aws.sqs".to_string()),
            ("receipt_handle".to_string(), self.receipt_handle.clone()),
            (
                "retry_count".to_string(),
                self.attributes.approximate_receive_count.clone(),
            ),
<<<<<<< HEAD
            ("sender_id".to_string(), self.event_source.clone()),
=======
            ( "retry_count".to_string(), self.attributes.approximate_receive_count.clone()),
            ("sender_id".to_string(), self.attributes.sender_id.clone()),
>>>>>>> 058059e9
            ("source_arn".to_string(), self.event_source_arn.clone()),
            ("aws_region".to_string(), self.aws_region.clone()),
            ("resource_names".to_string(), resource.clone()),
        ]));
    }

    fn get_tags(&self) -> HashMap<String, String> {
        let tags = HashMap::from([
<<<<<<< HEAD
            (
                "retry_count".to_string(),
                self.attributes.approximate_receive_count.clone(),
            ),
            ("sender_id".to_string(), self.event_source.clone()),
=======
            ( "retry_count".to_string(), self.attributes.approximate_receive_count.clone()),
            ("sender_id".to_string(), self.attributes.sender_id.clone()),
>>>>>>> 058059e9
            ("source_arn".to_string(), self.event_source_arn.clone()),
            ("aws_region".to_string(), self.aws_region.clone()),
        ]);

        tags
    }

    fn get_arn(&self, region: &str) -> String {
        if let [_, _, _, _, account, queue_name] = self
            .event_source_arn
            .split(':')
            .collect::<Vec<&str>>()
            .as_slice()
        {
            format!(
                "arn:aws:sqs:{}:{}:{}",
                get_aws_partition_by_region(region),
                account,
                queue_name
            )
        } else {
            "".to_string()
        }
    }

    fn is_async(&self) -> bool {
        true
    }

    fn get_carrier(&self) -> HashMap<String, String> {
        todo!()
    }
}

// #[cfg(test)]
// mod tests {
//     use super::*;
//     use crate::lifecycle::invocation::triggers::test_utils::read_json_file;

<<<<<<< HEAD
//     #[test]
//     fn test_new() {
//         let json = read_json_file("api_gateway_rest_event.json");
//         let payload = serde_json::from_str(&json).expect("Failed to deserialize into Value");
//         let result = APIGatewayRestEvent::new(payload)
//             .expect("Failed to deserialize into APIGatewayRestEvent");

//         let expected = APIGatewayRestEvent {
//             headers: HashMap::from([
//                 ("Header1".to_string(), "value1".to_string()),
//                 ("Header2".to_string(), "value2".to_string()),
//             ]),
//             request_context: RequestContext {
//                 stage: "$default".to_string(),
//                 request_id: "id=".to_string(),
//                 api_id: "id".to_string(),
//                 domain_name: "id.execute-api.us-east-1.amazonaws.com".to_string(),
//                 time_epoch: 1_583_349_317_135,
//                 method: "GET".to_string(),
//                 path: "/my/path".to_string(),
//                 protocol: "HTTP/1.1".to_string(),
//                 resource_path: "/path".to_string(),
//                 identity: Identity {
//                     source_ip: "IP".to_string(),
//                     user_agent: "user-agent".to_string(),
//                 },
//             },
//         };
=======
    #[test]
    fn test_new() {
        let json = read_json_file("sqs_event.json");
        let payload = serde_json::from_str(&json).expect("Failed to deserialize into Value");
        let result = SqsRecord::new(payload)
            .expect("Failed to deserialize into Record");

        let expected = SqsRecord {
            message_id: "19dd0b57-b21e-4ac1-bd88-01bbb068cb78".to_string(),
            receipt_handle: "MessageReceiptHandle".to_string(),
            body: "Hello from SQS!".to_string(),
            attributes: Attributes {
                approximate_first_receive_timestamp: "1523232000001".to_string(),
                approximate_receive_count: "1".to_string(),
                sent_timestamp: "1523232000000".to_string(),
                sender_id: "123456789012".to_string(),
            },
            message_attributes: HashMap::from([]),
            md5_of_body: "{{{md5_of_body}}}".to_string(),
            event_source: "aws:sqs".to_string(),
            event_source_arn: "arn:aws:sqs:us-east-1:123456789012:MyQueue".to_string(),
            aws_region: "us-east-1".to_string(),

        };
>>>>>>> 058059e9

//         assert_eq!(result, expected);
//     }

<<<<<<< HEAD
//     #[test]
//     fn test_is_match() {
//         let json = read_json_file("api_gateway_rest_event.json");
//         let payload =
//             serde_json::from_str(&json).expect("Failed to deserialize APIGatewayRestEvent");

//         assert!(APIGatewayRestEvent::is_match(&payload));
//     }

//     #[test]
//     fn test_is_not_match() {
//         let json = read_json_file("api_gateway_http_event.json");
//         let payload =
//             serde_json::from_str(&json).expect("Failed to deserialize APIGatewayRestEvent");
//         assert!(!APIGatewayRestEvent::is_match(&payload));
//     }

//     #[test]
//     fn test_enrich_span() {
//         let json = read_json_file("api_gateway_rest_event.json");
//         let payload = serde_json::from_str(&json).expect("Failed to deserialize into Value");
//         let event =
//             APIGatewayRestEvent::new(payload).expect("Failed to deserialize APIGatewayRestEvent");
//         let mut span = Span::default();
//         event.enrich_span(&mut span);
//         assert_eq!(span.name, "aws.apigateway");
//         assert_eq!(span.service, "id.execute-api.us-east-1.amazonaws.com");
//         assert_eq!(span.resource, "GET /path");
//         assert_eq!(span.r#type, "http");

//         assert_eq!(
//             span.meta,
//             HashMap::from([
//                 ("endpoint".to_string(), "/my/path".to_string()),
//                 (
//                     "http.url".to_string(),
//                     "https://id.execute-api.us-east-1.amazonaws.com/my/path".to_string()
//                 ),
//                 ("http.method".to_string(), "GET".to_string()),
//                 ("http.protocol".to_string(), "HTTP/1.1".to_string()),
//                 ("http.source_ip".to_string(), "IP".to_string()),
//                 ("http.user_agent".to_string(), "user-agent".to_string()),
//                 ("http.route".to_string(), "/path".to_string()),
//                 ("operation_name".to_string(), "aws.apigateway".to_string()),
//                 ("request_id".to_string(), "id=".to_string()),
//                 ("resource_names".to_string(), "GET /path".to_string()),
//             ])
//         );
//     }

//     #[test]
//     fn test_get_tags() {
//         let json = read_json_file("api_gateway_rest_event.json");
//         let payload = serde_json::from_str(&json).expect("Failed to deserialize into Value");
//         let event =
//             APIGatewayRestEvent::new(payload).expect("Failed to deserialize APIGatewayRestEvent");
//         let tags = event.get_tags();

//         let expected = HashMap::from([
//             (
//                 "http.url".to_string(),
//                 "https://id.execute-api.us-east-1.amazonaws.com/my/path".to_string(),
//             ),
//             ("http.url_details.path".to_string(), "/my/path".to_string()),
//             ("http.method".to_string(), "GET".to_string()),
//             ("http.route".to_string(), "/path".to_string()),
//             ("http.user_agent".to_string(), "user-agent".to_string()),
//         ]);

//         assert_eq!(tags, expected);
//     }

//     #[test]
//     fn test_enrich_parameterized_span() {
//         let json = read_json_file("api_gateway_rest_event_parameterized.json");
//         let payload = serde_json::from_str(&json).expect("Failed to deserialize into Value");
//         let event =
//             APIGatewayRestEvent::new(payload).expect("Failed to deserialize APIGatewayRestEvent");
//         let mut span = Span::default();
//         event.enrich_span(&mut span);
//         assert_eq!(span.name, "aws.apigateway");
//         assert_eq!(
//             span.service,
//             "mcwkra0ya4.execute-api.sa-east-1.amazonaws.com"
//         );
//         assert_eq!(span.resource, "GET /user/{id}");
//         assert_eq!(span.r#type, "http");
//         let expected = HashMap::from([
//             ("endpoint".to_string(), "/dev/user/42".to_string()),
//             (
//                 "http.url".to_string(),
//                 "https://mcwkra0ya4.execute-api.sa-east-1.amazonaws.com/dev/user/42".to_string(),
//             ),
//             ("http.method".to_string(), "GET".to_string()),
//             ("http.protocol".to_string(), "HTTP/1.1".to_string()),
//             ("http.source_ip".to_string(), "76.115.124.192".to_string()),
//             ("http.user_agent".to_string(), "curl/8.1.2".to_string()),
//             ("http.route".to_string(), "/user/{id}".to_string()),
//             ("operation_name".to_string(), "aws.apigateway".to_string()),
//             (
//                 "request_id".to_string(),
//                 "e16399f7-e984-463a-9931-745ba021a27f".to_string(),
//             ),
//             ("resource_names".to_string(), "GET /user/{id}".to_string()),
//         ]);
//         assert_eq!(span.meta, expected);
//     }

//     #[test]
//     fn test_get_tags_parameterized() {
//         let json = read_json_file("api_gateway_rest_event_parameterized.json");
//         let payload = serde_json::from_str(&json).expect("Failed to deserialize into Value");
//         let event =
//             APIGatewayRestEvent::new(payload).expect("Failed to deserialize APIGatewayRestEvent");
//         let tags = event.get_tags();

//         assert_eq!(
//             tags,
//             HashMap::from([
//                 (
//                     "http.url".to_string(),
//                     "https://mcwkra0ya4.execute-api.sa-east-1.amazonaws.com/dev/user/42"
//                         .to_string(),
//                 ),
//                 (
//                     "http.url_details.path".to_string(),
//                     "/dev/user/42".to_string(),
//                 ),
//                 ("http.method".to_string(), "GET".to_string()),
//                 ("http.route".to_string(), "/user/{id}".to_string()),
//                 ("http.user_agent".to_string(), "curl/8.1.2".to_string()),
//             ])
//         );
//     }

//     #[test]
//     fn test_get_arn() {
//         let json = read_json_file("api_gateway_rest_event.json");
//         let payload = serde_json::from_str(&json).expect("Failed to deserialize into Value");
//         let event =
//             APIGatewayRestEvent::new(payload).expect("Failed to deserialize APIGatewayRestEvent");
//         assert_eq!(
//             event.get_arn("us-east-1"),
//             "arn:aws:apigateway:us-east-1::/restapis/id/stages/$default"
//         );
//     }
// }
=======
    #[test]
    fn test_is_match() {
        let json = read_json_file("sqs_event.json");
        let payload =
            serde_json::from_str(&json).expect("Failed to deserialize SqsRecord");

        assert!(SqsRecord::is_match(&payload));
    }

    #[test]
    fn test_is_not_match() {
        let json = read_json_file("api_gateway_http_event.json");
        let payload =
            serde_json::from_str(&json).expect("Failed to deserialize SqsRecord");
        assert!(!SqsRecord::is_match(&payload));
    }

    #[test]
    fn test_enrich_span() {
        let json = read_json_file("sqs_event.json");
        let payload = serde_json::from_str(&json).expect("Failed to deserialize into Value");
        let event =
            SqsRecord::new(payload).expect("Failed to deserialize SqsRecord");
        let mut span = Span::default();
        event.enrich_span(&mut span);
        assert_eq!(span.name, "aws.sqs");
        assert_eq!(span.service, "sqs");
        assert_eq!(span.resource, "MyQueue");
        assert_eq!(span.r#type, "web");

        assert_eq!(
            span.meta,
            HashMap::from([
                ("operation_name".to_string(), "aws.sqs".to_string()),
                (
                    "receipt_handle".to_string(),
                    "MessageReceiptHandle".to_string(),
                ),
                ("retry_count".to_string(), 1.to_string()),
                ("sender_id".to_string(), "123456789012".to_string()),
                ("source_arn".to_string(), "arn:aws:sqs:us-east-1:123456789012:MyQueue".to_string()),
                ("aws_region".to_string(), "us-east-1".to_string()),
                ("resource_names".to_string(), "MyQueue".to_string()),
            ])
        );
    }

    #[test]
    fn test_get_tags() {
        let json = read_json_file("sqs_event.json");
        let payload = serde_json::from_str(&json).expect("Failed to deserialize into Value");
        let event =
            SqsRecord::new(payload).expect("Failed to deserialize SqsRecord");
        let tags = event.get_tags();

        let expected = HashMap::from([
            ("retry_count".to_string(), 1.to_string()),
            ("sender_id".to_string(), "123456789012".to_string()),
            ("source_arn".to_string(), "arn:aws:sqs:us-east-1:123456789012:MyQueue".to_string()),
            ("aws_region".to_string(), "us-east-1".to_string()),
        ]);

        assert_eq!(tags, expected);
    }
    

    #[test]
    fn test_get_arn() {
        let json = read_json_file("sqs_event.json");
        let payload = serde_json::from_str(&json).expect("Failed to deserialize into Value");
        let event =
            SqsRecord::new(payload).expect("Failed to deserialize SqsRecord");
        assert_eq!(
            event.get_arn("us-east-1"),
            "arn:aws:sqs:aws:123456789012:MyQueue"
        );
    }
}
>>>>>>> 058059e9
<|MERGE_RESOLUTION|>--- conflicted
+++ resolved
@@ -124,12 +124,8 @@
                 "retry_count".to_string(),
                 self.attributes.approximate_receive_count.clone(),
             ),
-<<<<<<< HEAD
-            ("sender_id".to_string(), self.event_source.clone()),
-=======
             ( "retry_count".to_string(), self.attributes.approximate_receive_count.clone()),
             ("sender_id".to_string(), self.attributes.sender_id.clone()),
->>>>>>> 058059e9
             ("source_arn".to_string(), self.event_source_arn.clone()),
             ("aws_region".to_string(), self.aws_region.clone()),
             ("resource_names".to_string(), resource.clone()),
@@ -138,16 +134,8 @@
 
     fn get_tags(&self) -> HashMap<String, String> {
         let tags = HashMap::from([
-<<<<<<< HEAD
-            (
-                "retry_count".to_string(),
-                self.attributes.approximate_receive_count.clone(),
-            ),
-            ("sender_id".to_string(), self.event_source.clone()),
-=======
             ( "retry_count".to_string(), self.attributes.approximate_receive_count.clone()),
             ("sender_id".to_string(), self.attributes.sender_id.clone()),
->>>>>>> 058059e9
             ("source_arn".to_string(), self.event_source_arn.clone()),
             ("aws_region".to_string(), self.aws_region.clone()),
         ]);
@@ -182,41 +170,11 @@
     }
 }
 
-// #[cfg(test)]
-// mod tests {
-//     use super::*;
-//     use crate::lifecycle::invocation::triggers::test_utils::read_json_file;
-
-<<<<<<< HEAD
-//     #[test]
-//     fn test_new() {
-//         let json = read_json_file("api_gateway_rest_event.json");
-//         let payload = serde_json::from_str(&json).expect("Failed to deserialize into Value");
-//         let result = APIGatewayRestEvent::new(payload)
-//             .expect("Failed to deserialize into APIGatewayRestEvent");
-
-//         let expected = APIGatewayRestEvent {
-//             headers: HashMap::from([
-//                 ("Header1".to_string(), "value1".to_string()),
-//                 ("Header2".to_string(), "value2".to_string()),
-//             ]),
-//             request_context: RequestContext {
-//                 stage: "$default".to_string(),
-//                 request_id: "id=".to_string(),
-//                 api_id: "id".to_string(),
-//                 domain_name: "id.execute-api.us-east-1.amazonaws.com".to_string(),
-//                 time_epoch: 1_583_349_317_135,
-//                 method: "GET".to_string(),
-//                 path: "/my/path".to_string(),
-//                 protocol: "HTTP/1.1".to_string(),
-//                 resource_path: "/path".to_string(),
-//                 identity: Identity {
-//                     source_ip: "IP".to_string(),
-//                     user_agent: "user-agent".to_string(),
-//                 },
-//             },
-//         };
-=======
+#[cfg(test)]
+mod tests {
+    use super::*;
+    use crate::lifecycle::invocation::triggers::test_utils::read_json_file;
+
     #[test]
     fn test_new() {
         let json = read_json_file("sqs_event.json");
@@ -241,160 +199,10 @@
             aws_region: "us-east-1".to_string(),
 
         };
->>>>>>> 058059e9
 
 //         assert_eq!(result, expected);
 //     }
 
-<<<<<<< HEAD
-//     #[test]
-//     fn test_is_match() {
-//         let json = read_json_file("api_gateway_rest_event.json");
-//         let payload =
-//             serde_json::from_str(&json).expect("Failed to deserialize APIGatewayRestEvent");
-
-//         assert!(APIGatewayRestEvent::is_match(&payload));
-//     }
-
-//     #[test]
-//     fn test_is_not_match() {
-//         let json = read_json_file("api_gateway_http_event.json");
-//         let payload =
-//             serde_json::from_str(&json).expect("Failed to deserialize APIGatewayRestEvent");
-//         assert!(!APIGatewayRestEvent::is_match(&payload));
-//     }
-
-//     #[test]
-//     fn test_enrich_span() {
-//         let json = read_json_file("api_gateway_rest_event.json");
-//         let payload = serde_json::from_str(&json).expect("Failed to deserialize into Value");
-//         let event =
-//             APIGatewayRestEvent::new(payload).expect("Failed to deserialize APIGatewayRestEvent");
-//         let mut span = Span::default();
-//         event.enrich_span(&mut span);
-//         assert_eq!(span.name, "aws.apigateway");
-//         assert_eq!(span.service, "id.execute-api.us-east-1.amazonaws.com");
-//         assert_eq!(span.resource, "GET /path");
-//         assert_eq!(span.r#type, "http");
-
-//         assert_eq!(
-//             span.meta,
-//             HashMap::from([
-//                 ("endpoint".to_string(), "/my/path".to_string()),
-//                 (
-//                     "http.url".to_string(),
-//                     "https://id.execute-api.us-east-1.amazonaws.com/my/path".to_string()
-//                 ),
-//                 ("http.method".to_string(), "GET".to_string()),
-//                 ("http.protocol".to_string(), "HTTP/1.1".to_string()),
-//                 ("http.source_ip".to_string(), "IP".to_string()),
-//                 ("http.user_agent".to_string(), "user-agent".to_string()),
-//                 ("http.route".to_string(), "/path".to_string()),
-//                 ("operation_name".to_string(), "aws.apigateway".to_string()),
-//                 ("request_id".to_string(), "id=".to_string()),
-//                 ("resource_names".to_string(), "GET /path".to_string()),
-//             ])
-//         );
-//     }
-
-//     #[test]
-//     fn test_get_tags() {
-//         let json = read_json_file("api_gateway_rest_event.json");
-//         let payload = serde_json::from_str(&json).expect("Failed to deserialize into Value");
-//         let event =
-//             APIGatewayRestEvent::new(payload).expect("Failed to deserialize APIGatewayRestEvent");
-//         let tags = event.get_tags();
-
-//         let expected = HashMap::from([
-//             (
-//                 "http.url".to_string(),
-//                 "https://id.execute-api.us-east-1.amazonaws.com/my/path".to_string(),
-//             ),
-//             ("http.url_details.path".to_string(), "/my/path".to_string()),
-//             ("http.method".to_string(), "GET".to_string()),
-//             ("http.route".to_string(), "/path".to_string()),
-//             ("http.user_agent".to_string(), "user-agent".to_string()),
-//         ]);
-
-//         assert_eq!(tags, expected);
-//     }
-
-//     #[test]
-//     fn test_enrich_parameterized_span() {
-//         let json = read_json_file("api_gateway_rest_event_parameterized.json");
-//         let payload = serde_json::from_str(&json).expect("Failed to deserialize into Value");
-//         let event =
-//             APIGatewayRestEvent::new(payload).expect("Failed to deserialize APIGatewayRestEvent");
-//         let mut span = Span::default();
-//         event.enrich_span(&mut span);
-//         assert_eq!(span.name, "aws.apigateway");
-//         assert_eq!(
-//             span.service,
-//             "mcwkra0ya4.execute-api.sa-east-1.amazonaws.com"
-//         );
-//         assert_eq!(span.resource, "GET /user/{id}");
-//         assert_eq!(span.r#type, "http");
-//         let expected = HashMap::from([
-//             ("endpoint".to_string(), "/dev/user/42".to_string()),
-//             (
-//                 "http.url".to_string(),
-//                 "https://mcwkra0ya4.execute-api.sa-east-1.amazonaws.com/dev/user/42".to_string(),
-//             ),
-//             ("http.method".to_string(), "GET".to_string()),
-//             ("http.protocol".to_string(), "HTTP/1.1".to_string()),
-//             ("http.source_ip".to_string(), "76.115.124.192".to_string()),
-//             ("http.user_agent".to_string(), "curl/8.1.2".to_string()),
-//             ("http.route".to_string(), "/user/{id}".to_string()),
-//             ("operation_name".to_string(), "aws.apigateway".to_string()),
-//             (
-//                 "request_id".to_string(),
-//                 "e16399f7-e984-463a-9931-745ba021a27f".to_string(),
-//             ),
-//             ("resource_names".to_string(), "GET /user/{id}".to_string()),
-//         ]);
-//         assert_eq!(span.meta, expected);
-//     }
-
-//     #[test]
-//     fn test_get_tags_parameterized() {
-//         let json = read_json_file("api_gateway_rest_event_parameterized.json");
-//         let payload = serde_json::from_str(&json).expect("Failed to deserialize into Value");
-//         let event =
-//             APIGatewayRestEvent::new(payload).expect("Failed to deserialize APIGatewayRestEvent");
-//         let tags = event.get_tags();
-
-//         assert_eq!(
-//             tags,
-//             HashMap::from([
-//                 (
-//                     "http.url".to_string(),
-//                     "https://mcwkra0ya4.execute-api.sa-east-1.amazonaws.com/dev/user/42"
-//                         .to_string(),
-//                 ),
-//                 (
-//                     "http.url_details.path".to_string(),
-//                     "/dev/user/42".to_string(),
-//                 ),
-//                 ("http.method".to_string(), "GET".to_string()),
-//                 ("http.route".to_string(), "/user/{id}".to_string()),
-//                 ("http.user_agent".to_string(), "curl/8.1.2".to_string()),
-//             ])
-//         );
-//     }
-
-//     #[test]
-//     fn test_get_arn() {
-//         let json = read_json_file("api_gateway_rest_event.json");
-//         let payload = serde_json::from_str(&json).expect("Failed to deserialize into Value");
-//         let event =
-//             APIGatewayRestEvent::new(payload).expect("Failed to deserialize APIGatewayRestEvent");
-//         assert_eq!(
-//             event.get_arn("us-east-1"),
-//             "arn:aws:apigateway:us-east-1::/restapis/id/stages/$default"
-//         );
-//     }
-// }
-=======
     #[test]
     fn test_is_match() {
         let json = read_json_file("sqs_event.json");
@@ -463,14 +271,13 @@
 
     #[test]
     fn test_get_arn() {
-        let json = read_json_file("sqs_event.json");
+        let json = read_json_file("api_gateway_rest_event.json");
         let payload = serde_json::from_str(&json).expect("Failed to deserialize into Value");
         let event =
-            SqsRecord::new(payload).expect("Failed to deserialize SqsRecord");
+            APIGatewayRestEvent::new(payload).expect("Failed to deserialize APIGatewayRestEvent");
         assert_eq!(
             event.get_arn("us-east-1"),
-            "arn:aws:sqs:aws:123456789012:MyQueue"
+            "arn:aws:apigateway:us-east-1::/restapis/id/stages/$default"
         );
     }
-}
->>>>>>> 058059e9
+}