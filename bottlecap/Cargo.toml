[package]
name = "bottlecap"
version = "0.1.0"
edition = "2024"
publish = false

[dependencies]
async-trait = { version = "0.1", default-features = false }
aws_lambda_events = { version = "0.16", default-features = false, features = ["alb", "apigw", "cloudwatch_events", "cloudwatch_logs", "dynamodb", "eventbridge", "kinesis", "s3","sns", "sqs", "lambda_function_urls"] }
axum = { version = "0.8.4", default-features = false, features = ["default"] }
axum-extra = { version = "0.10.1", default-features = false, features = ["cookie"] }
bytes = { version = "1.2", default-features = false }
chrono = { version = "0.4", features = ["serde", "std", "now"], default-features = false }
figment = { version = "0.10", default-features = false, features = ["yaml", "env"] }
fnv = { version = "1.0", default-features = false }
hyper = { version = "1.6", default-features = false, features = ["server"] }
hyper-util = { version = "0.1.10", features = [
    "http1",
    "client",
    "client-legacy",
] }
http-body = "0.1"
http-body-util = "0.1"
<<<<<<< HEAD
mime = { version = "0.3", default-features = false }
=======
>>>>>>> 3c1daca9
lazy_static = { version = "1.5", default-features = false }
log = { version = "0.4", default-features = false }
multer = { version = "3.1", default-features = false }
nix = { version = "0.26", default-features = false, features = ["feature", "fs"] }
ordered_hash_map = { version = "0.4", default-features = false }
protobuf = { version = "3.5", default-features = false }
regex = { version = "1.10", default-features = false }
reqwest = { version = "0.12.11", features = ["json", "http2"], default-features = false }
serde = { version = "1.0", default-features = false, features = ["derive"] }
serde_html_form = { version = "0.2", default-features = false }
serde_json = { version = "1.0", default-features = false, features = ["alloc"] }
thiserror = { version = "1.0", default-features = false }
tokio = { version = "1.37", default-features = false, features = ["macros", "rt-multi-thread"] }
tokio-util = { version = "0.7", default-features = false }
tracing = { version = "0.1", default-features = false }
tracing-core = { version = "0.1", default-features = false }
tracing-subscriber = { version = "0.3", default-features = false, features = ["std", "registry", "fmt", "env-filter", "tracing-log"] }
hmac = { version = "0.12", default-features = false }
sha2 = { version = "0.10", default-features = false }
hex = { version = "0.4", default-features = false, features = ["std"] }
base64 = { version = "0.22", default-features = false }
rmp-serde = { version = "1.3.0", default-features = false }
rustls = { version = "0.23.18", default-features = false, features = ["aws-lc-rs"] }
rand = { version = "0.8", default-features = false }
prost = { version = "0.13", default-features = false }
zstd = { version = "0.13.3", default-features = false }
futures = { version = "0.3.31", default-features = false }
serde-aux = { version = "4.7", default-features = false }
opentelemetry-proto = { version = "0.29", features = ["trace", "with-serde", "gen-tonic"] }
opentelemetry-semantic-conventions = { version = "0.29", features = ["semconv_experimental"] }
rustls-native-certs = { version = "0.8.1", optional = true }
# If you are adding or updating a datadog-owned code dependency, please ensure
# that it has a clippy.toml rule for disallowing the reqwest::Client::builder
# method in favor of our
# datadog_fips::reqwest_adapter::create_reqwest_client_builder. An example can
# be found in the clippy.toml file adjacent to this Cargo.toml.
datadog-protos = { version = "0.1.0", default-features = false, git = "https://github.com/DataDog/saluki/", rev = "c89b58e5784b985819baf11f13f7d35876741222" }
ddsketch-agent = { version = "0.1.0", default-features = false, git = "https://github.com/DataDog/saluki/" }
ddcommon = { git = "https://github.com/DataDog/libdatadog", rev = "8a49c7df2d9cbf05118bfd5b85772676f71b34f2" }
datadog-trace-protobuf = { git = "https://github.com/DataDog/libdatadog", rev = "8a49c7df2d9cbf05118bfd5b85772676f71b34f2"  }
datadog-trace-utils = { git = "https://github.com/DataDog/libdatadog", rev = "8a49c7df2d9cbf05118bfd5b85772676f71b34f2" , features = ["mini_agent"] }
datadog-trace-normalization = { git = "https://github.com/DataDog/libdatadog",  rev = "8a49c7df2d9cbf05118bfd5b85772676f71b34f2" }
datadog-trace-obfuscation = { git = "https://github.com/DataDog/libdatadog", rev = "8a49c7df2d9cbf05118bfd5b85772676f71b34f2"  }
dogstatsd = { git = "https://github.com/DataDog/serverless-components", rev = "d131de8419c191ce21c91bb30b5915c4d8a2cc5a", default-features = false }
datadog-trace-agent = { git = "https://github.com/DataDog/serverless-components", rev = "d131de8419c191ce21c91bb30b5915c4d8a2cc5a" }
datadog-fips = { git = "https://github.com/DataDog/serverless-components", rev = "d131de8419c191ce21c91bb30b5915c4d8a2cc5a", default-features = false }
libddwaf = { version = "1.25.1", git = "https://github.com/DataDog/libddwaf-rust", rev = "4fd675ad3717aace241c72b8748976bfa3ce4f74", default-features = false, features = ["default"] }

[dev-dependencies]
figment = { version = "0.10", default-features = false, features = ["yaml", "env", "test"] }
proptest = "1.4"
httpmock = "0.7"
mock_instant = "0.6"
serial_test = "3.1"
tempfile = "3.20"

[build-dependencies]
# No external dependencies needed for the build script

[[bin]]
name = "bottlecap"

[profile.release]
opt-level = "z"  # Optimize for size.
lto = true
codegen-units = 1

[profile.release-alpine-arm64-fips]
inherits = "release"
# Unfortunately opt-level "z" does not work for building aws-lc-fips-sys on
# Alpine for ARM with FIPS enabled.
opt-level = 3

[target.'cfg(not(target_env = "msvc"))'.dependencies]
tikv-jemallocator = "0.5"

[features]
default = ["reqwest/rustls-tls", "dogstatsd/default", "datadog-fips/default" ]
fips = [
    "ddcommon/fips",
    "datadog-trace-utils/fips",
    "dogstatsd/fips",
    "datadog-fips/fips",
    "libddwaf/fips",
    "reqwest/rustls-tls-native-roots-no-provider",
    "rustls/fips",
    "rustls-native-certs",
]

[lints.rust]
unexpected_cfgs = { level = "warn", check-cfg = ['cfg(coverage,coverage_nightly)'] }

# libddwaf's bindgen uses `clang-sys` which by default dynamically opens `libclang.so`;
# however this is not supported on Alpine Linux (the usual musl target).
# Enabling the `static` feature of `bindgen`/`clang-sys` creates additional
# build requirements (`libLLVM.a`), which Alpine's `llvm-static` does not
# provide (it has its content presented as many `libLLVM*.a` files). Disabling
# statically linking to the C runtime alleviates this issue, but can result in
# `proc-macro` not being usable; which notably causes doc tests to fail with
# a big linker error.
[target.aarch64-unknown-linux-musl]
rustflags = ["-C", "target-feature=-crt-static"]
[target.x86_64-unknown-linux-musl]
rustflags = ["-C", "target-feature=-crt-static"]<|MERGE_RESOLUTION|>--- conflicted
+++ resolved
@@ -21,10 +21,7 @@
 ] }
 http-body = "0.1"
 http-body-util = "0.1"
-<<<<<<< HEAD
 mime = { version = "0.3", default-features = false }
-=======
->>>>>>> 3c1daca9
 lazy_static = { version = "1.5", default-features = false }
 log = { version = "0.4", default-features = false }
 multer = { version = "3.1", default-features = false }
