[package]
name = "bottlecap"
version = "0.1.0"
edition = "2024"
publish = false

[dependencies]
async-trait = { version = "0.1", default-features = false }
bytes = { version = "1.2", default-features = false }
chrono = { version = "0.4", features = ["serde", "std", "now"], default-features = false }
cookie = { version = "0.18", default-features = false }
figment = { version = "0.10", default-features = false, features = ["yaml", "env"] }
flate2 = { version = "1.1", default-features = false, features = ["rust_backend"] }
fnv = { version = "1.0", default-features = false }
hyper = { version = "1.6", default-features = false, features = ["server"] }
<<<<<<< HEAD
hyper-util = { version = "0.1.10", features = [
    "http1",
    "client",
    "client-legacy",
] }
http-body = "0.1"
http-body-util = "0.1"
itertools = { version = "0.14", default-features = false, features = ["use_std"] }
=======
hyper-util = { version = "0.1.16", features = ["http1", "client", "client-legacy"] }
http-body = { version = "1", default-features = false }
http-body-util = { version = "0.1", default-features = false }
>>>>>>> f3ed2ffe
lazy_static = { version = "1.5", default-features = false }
log = { version = "0.4", default-features = false }
mime = { version = "0.3", default-features = false }
multipart = { version = "0.18", default-features = false, features = ["server"] }
nix = { version = "0.26", default-features = false, features = ["feature", "fs"] }
ordered_hash_map = { version = "0.4", default-features = false }
protobuf = { version = "3.5", default-features = false }
regex = { version = "1.10", default-features = false }
reqwest = { version = "0.12.11", features = ["json", "http2"], default-features = false }
serde = { version = "1.0", default-features = false, features = ["derive"] }
serde_json = { version = "1.0", default-features = false, features = ["alloc"] }
thiserror = { version = "1.0", default-features = false }
tokio = { version = "1.47", default-features = false, features = ["macros", "rt-multi-thread"] }
tokio-util = { version = "0.7", default-features = false }
tracing = { version = "0.1", default-features = false }
tracing-core = { version = "0.1", default-features = false }
tracing-subscriber = { version = "0.3", default-features = false, features = ["std", "registry", "fmt", "env-filter", "tracing-log"] }
hmac = { version = "0.12", default-features = false }
sha2 = { version = "0.10", default-features = false }
hex = { version = "0.4", default-features = false, features = ["std"] }
base64 = { version = "0.22", default-features = false }
rmp-serde = { version = "1.3.0", default-features = false }
rustls = { version = "0.23.18", default-features = false, features = ["aws-lc-rs"] }
rand = { version = "0.8", default-features = false }
prost = { version = "0.13", default-features = false }
zstd = { version = "0.13.3", default-features = false }
futures = { version = "0.3.31", default-features = false }
serde-aux = { version = "4.7", default-features = false }
serde_html_form = { version = "0.2", default-features = false }
opentelemetry-proto = { version = "0.29", features = ["trace", "with-serde", "gen-tonic"] }
opentelemetry-semantic-conventions = { version = "0.29", features = ["semconv_experimental"] }
rustls-native-certs = { version = "0.8.1", optional = true }
axum = { version = "0.8.4", default-features = false, features = ["default"] }
# If you are adding or updating a datadog-owned code dependency, please ensure
# that it has a clippy.toml rule for disallowing the reqwest::Client::builder
# method in favor of our
# datadog_fips::reqwest_adapter::create_reqwest_client_builder. An example can
# be found in the clippy.toml file adjacent to this Cargo.toml.
datadog-protos = { version = "0.1.0", default-features = false, git = "https://github.com/DataDog/saluki/", rev = "c89b58e5784b985819baf11f13f7d35876741222"}
ddsketch-agent = { version = "0.1.0", default-features = false, git = "https://github.com/DataDog/saluki/" }
ddcommon = { git = "https://github.com/DataDog/libdatadog", rev = "f8a01a563f3cacbc825cb5bff5d5611b2ac88f55" }
datadog-trace-protobuf = { git = "https://github.com/DataDog/libdatadog", rev = "f8a01a563f3cacbc825cb5bff5d5611b2ac88f55"  }
datadog-trace-utils = { git = "https://github.com/DataDog/libdatadog", rev = "f8a01a563f3cacbc825cb5bff5d5611b2ac88f55" , features = ["mini_agent"] }
datadog-trace-normalization = { git = "https://github.com/DataDog/libdatadog",  rev = "f8a01a563f3cacbc825cb5bff5d5611b2ac88f55" }
datadog-trace-obfuscation = { git = "https://github.com/DataDog/libdatadog", rev = "f8a01a563f3cacbc825cb5bff5d5611b2ac88f55"  }
dogstatsd = { git = "https://github.com/DataDog/serverless-components", rev = "d131de8419c191ce21c91bb30b5915c4d8a2cc5a", default-features = false }
datadog-fips = { git = "https://github.com/DataDog/serverless-components", rev = "d131de8419c191ce21c91bb30b5915c4d8a2cc5a", default-features = false }
libddwaf = { version = "1.26.0", git = "https://github.com/DataDog/libddwaf-rust", rev = "89c693078d392e344b594281c1e8f9f3f94685c0", default-features = false, features = ["serde", "static"] }

[dev-dependencies]
figment = { version = "0.10", default-features = false, features = ["yaml", "env", "test"] }
proptest = "1.4"
httpmock = "0.7"
mock_instant = "0.6"
serial_test = "3.1"
tempfile = "3.20"

[build-dependencies]
# No external dependencies needed for the build script

[[bin]]
name = "bottlecap"

[profile.release]
opt-level = "z"  # Optimize for size.
lto = true
codegen-units = 1
panic = "abort"

[profile.release-alpine-arm64-fips]
inherits = "release"
# Unfortunately opt-level "z" does not work for building aws-lc-fips-sys on
# Alpine for ARM with FIPS enabled.
opt-level = 3

[target.'cfg(not(target_env = "msvc"))'.dependencies]
tikv-jemallocator = "0.5"

[features]
default = ["reqwest/rustls-tls", "dogstatsd/default", "datadog-fips/default" ]
fips = [
    "ddcommon/fips",
    "datadog-trace-utils/fips",
    "dogstatsd/fips",
    "datadog-fips/fips",
    "libddwaf/fips",
    "reqwest/rustls-tls-native-roots-no-provider",
    "rustls/fips",
    "rustls-native-certs",
]

[lints.rust]
unexpected_cfgs = { level = "warn", check-cfg = ['cfg(coverage,coverage_nightly)'] }<|MERGE_RESOLUTION|>--- conflicted
+++ resolved
@@ -13,20 +13,10 @@
 flate2 = { version = "1.1", default-features = false, features = ["rust_backend"] }
 fnv = { version = "1.0", default-features = false }
 hyper = { version = "1.6", default-features = false, features = ["server"] }
-<<<<<<< HEAD
-hyper-util = { version = "0.1.10", features = [
-    "http1",
-    "client",
-    "client-legacy",
-] }
-http-body = "0.1"
-http-body-util = "0.1"
-itertools = { version = "0.14", default-features = false, features = ["use_std"] }
-=======
 hyper-util = { version = "0.1.16", features = ["http1", "client", "client-legacy"] }
 http-body = { version = "1", default-features = false }
 http-body-util = { version = "0.1", default-features = false }
->>>>>>> f3ed2ffe
+itertools = { version = "0.14", default-features = false, features = ["use_std"] }
 lazy_static = { version = "1.5", default-features = false }
 log = { version = "0.4", default-features = false }
 mime = { version = "0.3", default-features = false }
