[package]
name = "bottlecap"
version = "0.1.0"
edition = "2021"

# See more keys and their definitions at https://doc.rust-lang.org/cargo/reference/manifest.html

[dependencies]
figment = { version = "0.10.15", features = ["yaml", "env"] }
log = "0.4.21"
serde = { version = "1.0.197", features = ["derive"], default-features = false }
<<<<<<< HEAD
tracing = {version = "0.1.40", default-features = false }
tracing-subscriber = { version = "0.3.18", default-features = false, features = ["fmt", "env-filter", "json"] }
ustr = { version = "1.0.0", default-features = false }
thiserror = { version = "1.0.58", default-features = false }
fnv = { version = "1.0.7", default-features = false }
hashbrown = { version = "0.14.3", default-features = false, features = ["inline-more"] }
serde_json = { version = "1.0.116", features = ["alloc"] }
ureq = { version = "2.9.7", features = ["tls", "json"] }
=======
serde_json = { version = "1.0.116", default-features = false }
ureq = { version = "2.9.6", features = ["json"], default-features = false }

tracing = {version = "0.1.40", default-features = false }
tracing-subscriber = { version = "0.3.18", default-features = false, features = ["fmt", "env-filter", "json"] }
chrono = { version = "0.4.38", features = ["serde"] }
>>>>>>> ef0e3cfd


[dev-dependencies]
figment = { version = "0.10.15", features = ["yaml", "env", "test"] }
proptest = "1.4.0"


[profile.release]
opt-level = "z"  # Optimize for size.
lto = true
codegen-units = 1
strip = true
<|MERGE_RESOLUTION|>--- conflicted
+++ resolved
@@ -9,23 +9,15 @@
 figment = { version = "0.10.15", features = ["yaml", "env"] }
 log = "0.4.21"
 serde = { version = "1.0.197", features = ["derive"], default-features = false }
-<<<<<<< HEAD
 tracing = {version = "0.1.40", default-features = false }
 tracing-subscriber = { version = "0.3.18", default-features = false, features = ["fmt", "env-filter", "json"] }
 ustr = { version = "1.0.0", default-features = false }
 thiserror = { version = "1.0.58", default-features = false }
 fnv = { version = "1.0.7", default-features = false }
 hashbrown = { version = "0.14.3", default-features = false, features = ["inline-more"] }
-serde_json = { version = "1.0.116", features = ["alloc"] }
-ureq = { version = "2.9.7", features = ["tls", "json"] }
-=======
-serde_json = { version = "1.0.116", default-features = false }
-ureq = { version = "2.9.6", features = ["json"], default-features = false }
-
-tracing = {version = "0.1.40", default-features = false }
-tracing-subscriber = { version = "0.3.18", default-features = false, features = ["fmt", "env-filter", "json"] }
+serde_json = { version = "1.0.116", features = ["alloc"], default-features = false }
+ureq = { version = "2.9.7", features = ["tls", "json"], default-features = false }
 chrono = { version = "0.4.38", features = ["serde"] }
->>>>>>> ef0e3cfd
 
 
 [dev-dependencies]
