[package]
name = "bottlecap"
version = "0.1.0"
edition = "2021"
publish = false

[dependencies]
async-trait = { version = "0.1", default-features = false }
chrono = { version = "0.4", features = ["serde", "std", "now"], default-features = false }
datadog-protos = { version = "0.1.0", default-features = false, git = "https://github.com/DataDog/saluki/" }
ddsketch-agent = { version = "0.1.0", default-features = false, git = "https://github.com/DataDog/saluki/" }
ddcommon = { git = "https://github.com/DataDog/libdatadog", rev = "b58170645053a75fcb7abd6920bdafb6ab2e5a45" }
datadog-trace-protobuf = { git = "https://github.com/DataDog/libdatadog", rev = "b58170645053a75fcb7abd6920bdafb6ab2e5a45" }
datadog-trace-utils = { git = "https://github.com/DataDog/libdatadog", rev = "b58170645053a75fcb7abd6920bdafb6ab2e5a45" }
datadog-trace-mini-agent = { git = "https://github.com/DataDog/libdatadog", rev = "b58170645053a75fcb7abd6920bdafb6ab2e5a45" }
datadog-trace-normalization = { git = "https://github.com/DataDog/libdatadog", rev = "b58170645053a75fcb7abd6920bdafb6ab2e5a45" }
datadog-trace-obfuscation = { git = "https://github.com/DataDog/libdatadog", rev = "b58170645053a75fcb7abd6920bdafb6ab2e5a45" }
dogstatsd = { git = "https://github.com/DataDog/libdatadog", rev = "b58170645053a75fcb7abd6920bdafb6ab2e5a45" }
figment = { version = "0.10", default-features = false, features = ["yaml", "env"] }
hyper = { version = "0.14", default-features = false, features = ["server"] }
lazy_static = { version = "1.5", default-features = false }
log = { version = "0.4", default-features = false }
nix = { version = "0.26", default-features = false, features = ["feature", "fs"] }
protobuf = { version = "3.5", default-features = false }
regex = { version = "1.10", default-features = false }
reqwest = { version = "0.12", features = ["json", "http2", "rustls-tls"], default-features = false }
serde = { version = "1.0", default-features = false, features = ["derive"] }
serde_json = { version = "1.0", default-features = false, features = ["alloc"] }
thiserror = { version = "1.0", default-features = false}
tokio = { version = "1.37", default-features = false, features = ["macros", "rt-multi-thread"] }
tokio-util = { version = "0.7", default-features = false }
tracing = { version = "0.1", default-features = false }
tracing-core = { version = "0.1", default-features = false }
tracing-subscriber = { version = "0.3", default-features = false, features = ["std", "registry", "fmt", "env-filter", "tracing-log"] }
hmac = { version = "0.12", default-features = false }
sha2 = { version = "0.10", default-features = false }
hex = { version = "0.4", default-features = false, features = ["std"] }
base64 = { version = "0.22", default-features = false }
rmp-serde = { version = "1.3.0", default-features = false }
rustls = { version = "0.23.18", default-features = false, features = ["aws-lc-rs"] }
rand = { version = "0.8", default-features = false }
prost = { version = "0.11.6", default-features = false }
zstd = { version = "0.13.2", default-features = false }
<<<<<<< HEAD
=======
futures = { version = "0.3.31", default-features = false}
>>>>>>> 376b4ddf

[dev-dependencies]
figment = { version = "0.10", default-features = false, features = ["yaml", "env", "test"] }
proptest = "1.4"
httpmock = "0.7"
serial_test = "3.1"

[[bin]]
name = "bottlecap"

[profile.release]
opt-level = "z"  # Optimize for size.
lto = true
codegen-units = 1
strip = true<|MERGE_RESOLUTION|>--- conflicted
+++ resolved
@@ -41,10 +41,7 @@
 rand = { version = "0.8", default-features = false }
 prost = { version = "0.11.6", default-features = false }
 zstd = { version = "0.13.2", default-features = false }
-<<<<<<< HEAD
-=======
 futures = { version = "0.3.31", default-features = false}
->>>>>>> 376b4ddf
 
 [dev-dependencies]
 figment = { version = "0.10", default-features = false, features = ["yaml", "env", "test"] }
